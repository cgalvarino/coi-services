--- conflicted
+++ resolved
@@ -44,26 +44,17 @@
     PATCHABLE_CONFIG_KEYS = 'PATCHABLE_CONFIG_KEYS',
 
 class BaseDataHandler(object):
-<<<<<<< HEAD
-=======
-    _params = {
-        'POLLING_INTERVAL' : 3600,
-        'PATCHABLE_CONFIG_KEYS' : ['stream_id','constraints']
-    }
->>>>>>> 4ab60c6e
 
     def __init__(self, stream_registrar, dh_config):
         self._polling = False           #Moved these four variables so they're instance variables, not class variables
         self._polling_glet = None
         self._dh_config = {}
         self._terminate_polling = None
-<<<<<<< HEAD
+
         self._params = {
             'POLLING_INTERVAL' : 3600,
             'PATCHABLE_CONFIG_KEYS' : ['stream_id','constraints']
         }
-=======
->>>>>>> 4ab60c6e
 
         self._dh_config=dh_config
         self._stream_registrar = stream_registrar
@@ -646,7 +637,6 @@
         date_extraction_pattern = get_safe(config, 'ds_params.date_extraction_pattern')
 
         curr_list = list_file_info(base_url, list_pattern)
-<<<<<<< HEAD
 
         # Determine which files are new
         #Not exactly the prettiest method, but here goes:
@@ -661,11 +651,6 @@
 
         #new_list = [tuple(x) for x in curr_list if list(x) not in old_list] - removed because it wasn't working properly
         new_list = list(curr_set.difference(old_set))
-=======
-
-        # Determine which files are new
-        new_list = [tuple(x) for x in curr_list if list(x) not in old_list]
->>>>>>> 4ab60c6e
 
         if len(new_list) is 0:
             raise NoNewDataWarning()
