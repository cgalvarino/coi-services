#!/usr/bin/env python

"""
@package ion.agents.platform.platform_agent
@file    ion/agents/platform/platform_agent.py
@author  Carlos Rueda
@brief   Supporting types for platform agents.
"""

__author__ = 'Carlos Rueda'
__license__ = 'Apache 2.0'


from pyon.public import log, RT
from pyon.ion.stream import StreamPublisher
from pyon.agent.agent import ResourceAgent
from pyon.agent.agent import ResourceAgentState
from pyon.agent.agent import ResourceAgentEvent
from interface.objects import AgentCommand
from pyon.agent.agent import ResourceAgentClient

from pyon.event.event import EventSubscriber

from pyon.core.exception import BadRequest, Inconsistent

from pyon.core.governance import ORG_MANAGER_ROLE, GovernanceHeaderValues, has_org_role, get_valid_resource_commitments, ION_MANAGER
from ion.services.sa.observatory.observatory_management_service import INSTRUMENT_OPERATOR_ROLE, OBSERVATORY_OPERATOR_ROLE


from ion.agents.platform.exceptions import PlatformException, PlatformConfigurationException
from ion.agents.platform.platform_driver_event import AttributeValueDriverEvent
from ion.agents.platform.platform_driver_event import ExternalEventDriverEvent
from ion.agents.platform.platform_driver_event import StateChangeDriverEvent
from ion.agents.platform.platform_driver_event import AsyncAgentEvent
from ion.agents.platform.exceptions import CannotInstantiateDriverException
from ion.agents.platform.util.network_util import NetworkUtil
from ion.agents.agent_alert_manager import AgentAlertManager

from ion.agents.platform.platform_driver import PlatformDriverEvent, PlatformDriverState

from ion.services.dm.utility.granule.record_dictionary import RecordDictionaryTool
import numpy

from pyon.util.containers import DotDict

from pyon.agent.common import BaseEnum
from pyon.agent.instrument_fsm import FSMStateError

from ion.agents.platform.launcher import Launcher

from ion.agents.platform.platform_resource_monitor import PlatformResourceMonitor

from coverage_model.parameter import ParameterDictionary
from interface.objects import StreamRoute

from ion.agents.platform.status_manager import StatusManager

import logging
import time
from gevent import Greenlet
from gevent import sleep
from gevent import spawn
from gevent.event import AsyncResult

import pprint


PA_MOD = 'ion.agents.platform.platform_agent'
PA_CLS = 'PlatformAgent'


class PlatformAgentState(BaseEnum):
    """
    Platform agent state enum.
    """
    UNINITIALIZED     = ResourceAgentState.UNINITIALIZED
    INACTIVE          = ResourceAgentState.INACTIVE
    IDLE              = ResourceAgentState.IDLE
    STOPPED           = ResourceAgentState.STOPPED
    COMMAND           = ResourceAgentState.COMMAND
    MONITORING        = 'PLATFORM_AGENT_STATE_MONITORING'
    LAUNCHING         = 'PLATFORM_AGENT_STATE_LAUNCHING'
    LOST_CONNECTION   = ResourceAgentState.LOST_CONNECTION


class PlatformAgentEvent(BaseEnum):
    ENTER                     = ResourceAgentEvent.ENTER
    EXIT                      = ResourceAgentEvent.EXIT

    INITIALIZE                = ResourceAgentEvent.INITIALIZE
    RESET                     = ResourceAgentEvent.RESET
    GO_ACTIVE                 = ResourceAgentEvent.GO_ACTIVE
    GO_INACTIVE               = ResourceAgentEvent.GO_INACTIVE
    RUN                       = ResourceAgentEvent.RUN
    SHUTDOWN                  = 'PLATFORM_AGENT_SHUTDOWN'

    CLEAR                     = ResourceAgentEvent.CLEAR
    PAUSE                     = ResourceAgentEvent.PAUSE
    RESUME                    = ResourceAgentEvent.RESUME

    GET_RESOURCE_CAPABILITIES = ResourceAgentEvent.GET_RESOURCE_CAPABILITIES
    PING_RESOURCE             = ResourceAgentEvent.PING_RESOURCE
    GET_RESOURCE              = ResourceAgentEvent.GET_RESOURCE
    SET_RESOURCE              = ResourceAgentEvent.SET_RESOURCE
    EXECUTE_RESOURCE          = ResourceAgentEvent.EXECUTE_RESOURCE
    GET_RESOURCE_STATE        = ResourceAgentEvent.GET_RESOURCE_STATE

    START_MONITORING          = 'PLATFORM_AGENT_START_MONITORING'
    STOP_MONITORING           = 'PLATFORM_AGENT_STOP_MONITORING'
    LAUNCH_COMPLETE           = 'PLATFORM_AGENT_LAUNCH_COMPLETE'

    LOST_CONNECTION           = ResourceAgentEvent.LOST_CONNECTION
    AUTORECONNECT             = ResourceAgentEvent.AUTORECONNECT


class PlatformAgentCapability(BaseEnum):
    INITIALIZE                = PlatformAgentEvent.INITIALIZE
    RESET                     = PlatformAgentEvent.RESET
    GO_ACTIVE                 = PlatformAgentEvent.GO_ACTIVE
    GO_INACTIVE               = PlatformAgentEvent.GO_INACTIVE
    RUN                       = PlatformAgentEvent.RUN
    SHUTDOWN                  = PlatformAgentEvent.SHUTDOWN

    CLEAR                     = PlatformAgentEvent.CLEAR
    PAUSE                     = PlatformAgentEvent.PAUSE
    RESUME                    = PlatformAgentEvent.RESUME

    GET_RESOURCE_CAPABILITIES = PlatformAgentEvent.GET_RESOURCE_CAPABILITIES
    PING_RESOURCE             = PlatformAgentEvent.PING_RESOURCE
    GET_RESOURCE              = PlatformAgentEvent.GET_RESOURCE
    SET_RESOURCE              = PlatformAgentEvent.SET_RESOURCE
    EXECUTE_RESOURCE          = PlatformAgentEvent.EXECUTE_RESOURCE
    GET_RESOURCE_STATE        = PlatformAgentEvent.GET_RESOURCE_STATE

    START_MONITORING          = PlatformAgentEvent.START_MONITORING
    STOP_MONITORING           = PlatformAgentEvent.STOP_MONITORING


class PlatformAgent(ResourceAgent):
    """
    Platform resource agent.
    """

    # Override to publish specific types of events
    COMMAND_EVENT_TYPE = "DeviceCommandEvent" #TODO how this works?

    # Override to set specific origin type
    ORIGIN_TYPE = "PlatformDevice"

    def __init__(self):
        log.info("PlatformAgent constructor called")
        ResourceAgent.__init__(self)

        #This is the type of Resource managed by this agent
        self.resource_type = RT.PlatformDevice
        self.resource_id = None

        #########################################
        # <platform configuration and dependent elements>
        self._plat_config = None
        self._plat_config_processed = False

        # my platform ID
        self._platform_id = None

        # platform ID of my parent, if any. -mainly for diagnostic purposes
        self._parent_platform_id = None

        self._network_definition = None  # NetworkDefinition object
        self._pnode = None  # PlatformNode object corresponding to this platform

        self._children_resource_ids = None

        # </platform configuration>
        #########################################

        self._driver_config = None
        self._plat_driver = None

        # PlatformResourceMonitor
        self._platform_resource_monitor = None

        # Dictionaries used for data publishing. Constructed in _initialize_this_platform
        self._data_streams = {}
        self._param_dicts = {}
        self._stream_defs = {}
        self._data_publishers = {}

        # Set of parameter names received in event notification but not
        # configured. Allows to log corresponding warning only once.
        self._unconfigured_params = set()

        # {subplatform_id: DotDict(ResourceAgentClient, PID), ...}
        self._pa_clients = {}  # Never None

        # see on_init
        self._launcher = None

        # {instrument_id: DotDict(ResourceAgentClient, PID), ...}
        self._ia_clients = {}  # Never None

        # self.CFG.endpoint.receive.timeout -- see on_init
        self._timeout = 160

        # to sync in _initialize
        self._async_children_launched = None

        # Default initial state.
        #self._initial_state = PlatformAgentState.UNINITIALIZED
        self._initial_state = PlatformAgentState.LAUNCHING

        # List of current alarm objects.
        self.aparam_alerts = []

        # dict of aggregate statuses for the platform itself (depending on its
        # own attributes and ports)
        self.aparam_aggstatus = {}

        # dict of aggregate statuses for all descendants (immediate children
        # and all their descendants)
        self.aparam_child_agg_status = {}

        # Dict with consolidation of both aggregate statuses above
        self.aparam_rollup_status = {}

        # StatusManager created on_start after the configuration has been
        # verified. This object does all main status management including
        # event subscribers, and helps with related publications.
        self._status_manager = None

<<<<<<< HEAD
        #####################################
        # lost_connection handling:

        # Autoreconnect thread.
        self._autoreconnect_greenlet = None

        # State when lost.
        self._state_when_lost = None

        # Agent alert manager.
        self._aam = None


=======
        # Agent alert manager.
        self._aam = None

>>>>>>> 229444f5
        log.info("PlatformAgent constructor complete.")

        # for debugging purposes
        self._pp = pprint.PrettyPrinter()

    def on_init(self):
        
        # Set up alert manager.
        self._aam = AgentAlertManager(self)
        
        super(PlatformAgent, self).on_init()
        log.trace("on_init")

        self._timeout = self.CFG.get_safe("endpoint.receive.timeout", self._timeout)
        self._plat_config = self.CFG.get("platform_config", None)
        self._plat_config_processed = False

        self._launcher = Launcher(self._timeout)

        if log.isEnabledFor(logging.DEBUG):  # pragma: no cover
            platform_id = self.CFG.get_safe('platform_config.platform_id', '')
            log.debug("%r: self._timeout = %s", platform_id, self._timeout)
            outname = "logs/platform_CFG_received_%s.txt" % platform_id
            try:
                pprint.PrettyPrinter(stream=file(outname, "w")).pprint(self.CFG)
                log.debug("%r: on_init: CFG printed to %s", platform_id, outname)
            except Exception as e:
                log.warn("%r: on_init: error printing CFG to %s: %s", platform_id, outname, e)

    def on_start(self):
        """
        - Validates the given configuration and does related preparations.
        - Starts event subscribers
        - Children agents (platforms and instruments) are launched here (in a
          separate greenlet) if that's the mode of operation.
        """
        super(PlatformAgent, self).on_start()
        log.info('platform agent is running: on_start called.')

        self._validate_configuration()

        # create StatusManager now that we have all needed elements:
        self._status_manager = StatusManager(self)

        self._async_children_launched = AsyncResult()

        # NOTE: the launch of the children is only started here via a greenlet
        # so we can return from this method quickly.
        log.info("%r: starting _children_launch", self._platform_id)
        Greenlet(self._children_launch).start()
        log.info("%r: started _children_launch", self._platform_id)

    def _validate_configuration(self):
        """
        Does verifications and preparations dependent on self.CFG.

        @raises PlatformException if the verification fails for some reason.
        """

        if not self._plat_config:
            msg = "'platform_config' entry not provided in agent configuration"
            log.error(msg)
            raise PlatformException(msg)

        if self._plat_config_processed:
            # nothing else to do here
            return

        log.debug("verifying/processing _plat_config ...")

        self._driver_config = self.CFG.get('driver_config', None)
        if None is self._driver_config:
            msg = "'driver_config' key not in configuration"
            log.error(msg)
            raise PlatformException(msg)

        log.debug("driver_config: %s", self._driver_config)

        for k in ['platform_id']:
            if not k in self._plat_config:
                msg = "'%s' key not given in configuration" % k
                log.error(msg)
                raise PlatformException(msg)

        self._platform_id = self._plat_config['platform_id']

        for k in ['dvr_mod', 'dvr_cls']:
            if not k in self._driver_config:
                msg = "%r: '%s' key not given in driver_config: %s" % (
                    self._platform_id, k, self._driver_config)
                log.error(msg)
                raise PlatformException(msg)

        # Create network definition from the provided CFG:
        self._network_definition = NetworkUtil.create_network_definition_from_ci_config(self.CFG)
        log.debug("%r: created network_definition from CFG", self._platform_id)

        # verify the given platform_id is contained in the NetworkDefinition:
        if not self._platform_id in self._network_definition.pnodes:
            msg = "%r: this platform_id not found in network definition." % self._platform_id
            log.error(msg)
            raise PlatformException(msg)

        # get PlatformNode corresponding to this agent:
        self._pnode = self._network_definition.pnodes[self._platform_id]
        assert self._pnode.platform_id == self._platform_id

        self._children_resource_ids = self._get_children_resource_ids()

        #
        # set platform attributes:
        #
        if 'attributes' in self._driver_config:
            attrs = self._driver_config['attributes']
            self._platform_attributes = attrs
            log.debug("%r: platform attributes taken from driver_config: %s",
                      self._platform_id, self._platform_attributes)
        else:
            self._platform_attributes = dict((attr.attr_id, attr.defn) for attr
                                             in self._pnode.attrs.itervalues())
            log.warn("%r: platform attributes taken from network definition: %s",
                     self._platform_id, self._platform_attributes)

        #
        # set platform ports:
        # TODO the ports may probably be applicable only in particular
        # drivers (like in RSN), so move these there if that's the case.
        #
        if 'ports' in self._driver_config:
            ports = self._driver_config['ports']
            self._platform_ports = ports
            log.debug("%r: platform ports taken from driver_config: %s",
                      self._platform_id, self._platform_ports)
        else:
            self._platform_ports = {}
            for port_id, port in self._pnode.ports.iteritems():
                self._platform_ports[port_id] = dict(port_id=port_id,
                                                     network=port.network)
            log.warn("%r: platform ports taken from network definition: %s",
                     self._platform_id, self._platform_ports)

        ppid = self._plat_config.get('parent_platform_id', None)
        if ppid:
            self._parent_platform_id = ppid
            log.debug("_parent_platform_id set to: %s", self._parent_platform_id)

        self._plat_config_processed = True

        log.debug("%r: _validate_configuration complete",  self._platform_id)

    def _children_launch(self):
        """
        Launches the sub-platform agents.
        Launches the associated instrument agents;
        """
        log.info('_children_launch ...')

        # launch the sub-platform agents:
        self._subplatforms_launch()

        # launch instruments:
        self._instruments_launch()

        # Ready, children launched and event subscribers in place
        self._async_children_launched.set()
        log.debug("%r: _children_launch completed", self._platform_id)

        #processing complete so unblock and accept cmds
        self._fsm.on_event(PlatformAgentEvent.LAUNCH_COMPLETE)
        cur_state = self._fsm.get_current_state()
        if cur_state != ResourceAgentState.UNINITIALIZED:
            raise Exception()

    def _get_children_resource_ids(self):
        """
        Gets the resource IDs of the immediate children (platforms and
        instruments) of this agent.

        @return list of resouce_ids
        """
        resource_ids = []
        pnode = self._pnode

        # get resource_ids of immediate sub-platforms:
        for subplatform_id in pnode.subplatforms:
            sub_pnode = pnode.subplatforms[subplatform_id]
            sub_agent_config = sub_pnode.CFG
            sub_resource_id = sub_agent_config.get("agent", {}).get("resource_id", None)
            assert sub_resource_id, "agent.resource_id must be present for child %r" % subplatform_id
            resource_ids.append(sub_resource_id)

        # get resource_ids of instruments:
        for instrument_id in pnode.instruments:
            inode = pnode.instruments[instrument_id]
            agent_config = inode.CFG
            resource_id = agent_config.get("agent", {}).get("resource_id", None)
            assert resource_id, "agent.resource_id must be present for child %r" % instrument_id
            resource_ids.append(resource_id)

        return resource_ids

    def on_quit(self):
        try:
            log.debug("%r: PlatformAgent: on_quit called. current_state=%s",
                      self._platform_id, self._fsm.get_current_state())

            self._do_quit()

        finally:
            super(PlatformAgent, self).on_quit()
            self._aam.stop_all()

    def _do_quit(self):
        """
        - terminates status handling
        - brings this agent to the UNINITIALIZED state (with no interation
          with children at all)
        - destroys launcher helper
        """
        log.info("%r: PlatformAgent: executing quit secuence", self._platform_id)

        self._status_manager.destroy()

        self._bring_to_uninitialized_state(recursion=False)

        self._launcher.destroy()

        log.info("%r: PlatformAgent: quit secuence complete.", self._platform_id)

    def _bring_to_uninitialized_state(self, recursion=True):
        """
        Performs steps to transition this agent to the UNINITIALIZED state
        (if not already there).

        @param recursion    Passed as argument to the RESET command to this
                            platform.
        """
        curr_state = self._fsm.get_current_state()

        if PlatformAgentState.UNINITIALIZED == curr_state:
            log.debug("%r: _bring_to_uninitialized_state: already in UNINITIALIZED state.",
                      self._platform_id)
            return

        attempts = 0
        while PlatformAgentState.UNINITIALIZED != curr_state and attempts <= 3:
            attempts += 1
            try:
                # most states accept the RESET event except as handled below.

                if PlatformAgentState.STOPPED == curr_state:
                    self._fsm.on_event(PlatformAgentEvent.CLEAR)
                    continue

                # RESET is accepted in any other state:
                self._fsm.on_event(PlatformAgentEvent.RESET, recursion=recursion)

            except FSMStateError:  # pragma: no cover
                # Should not happen.
                log.warn("For the quit sequence, a RESET event was tried "
                         "in a state (%s) that does not handle it; please "
                         "report this bug. (platform_id=%r)",
                         curr_state, self._platform_id)
                break

            finally:
                curr_state = self._fsm.get_current_state()

        log.debug("%r: _bring_to_uninitialized_state complete. "
                  "attempts=%d;  final state=%s",
                  self._platform_id, attempts, curr_state)

    ##############################################################
    # Operations on "this platform," that is, operations that act on the
    # platform itself (and that are called by operations that also dispatch
    # the associated command on the children)
    ##############################################################

    def _initialize_this_platform(self):
        """
        Does the main initialize sequence for this platform: creation of
        publishers and creation/configuration of the driver.
        """
        self._construct_data_publishers()
        self._create_driver()
        self._configure_driver()
        log.debug("%r: _initialize_this_platform completed.", self._platform_id)

    def _go_active_this_platform(self):
        """
        Connects the driver.
        """
        self._trigger_driver_event(PlatformDriverEvent.CONNECT)

    def _go_inactive_this_platform(self):
        """
        Disconnects the driver.
        """
        self._trigger_driver_event(PlatformDriverEvent.DISCONNECT)

    def _run_this_platform(self):
        """
        Nothing is done here. The method exists for consistency.
        Basically the RUN command is just to move the FSM to the COMMAND state,
        which is done by the handler.
        """
        pass

    def _reset_this_platform(self):
        """
        Resets this platform agent (stops resource monitoring, destroys driver).

        The "platform_config" configuration object provided via self.CFG
        (see on_init) is kept. This allows to issue the INITIALIZE command
        again with the already configured agent.
        """
        log.debug("%r: resetting this platform", self._platform_id)

        if self._platform_resource_monitor:
            self._stop_resource_monitoring()

        if self._plat_driver:
            # disconnect driver if connected:
            driver_state = self._plat_driver._fsm.get_current_state()
            log.debug("_reset_this_platform: driver_state = %s", driver_state)
            if driver_state == PlatformDriverState.CONNECTED:
                self._trigger_driver_event(PlatformDriverEvent.DISCONNECT)
            # destroy driver:
            self._plat_driver.destroy()
            self._plat_driver = None

        self._unconfigured_params.clear()

    def _shutdown_this_platform(self):
        """
        The name of this method is to keep consistency with the naming scheme
        for related operations involving children and the platform itself.
        The platform can not actually "shutdown" itself. What this method does
        is to bring this platform agent to the uninitialized state (with no
        interaction with children at all because _shutdown should have
        taken care of the children as instructed).
        """
        self._bring_to_uninitialized_state(recursion=False)

    def _pause_this_platform(self):
        """
        Pauses this platform agent. Actually, nothing is done here; we only
        need the state transition (which is done by the handler).
        """
        pass

    def _resume_this_platform(self):
        """
        Resumes this platform agent. Actually, nothing is done here; we only
        need the state transition (which is done by the handler).
        """
        pass

    def _clear_this_platform(self):
        """
        "Clears" this platform agent. Actually, nothing is done here; we only
        need the state transition (which is done by the handler).
        """
        pass

    ##############################################################
    # Governance interfaces
    ##############################################################


    #TODO - When/If the Instrument and Platform agents are dervied from a
    # common device agent class, then relocate to the parent class and share
    def check_resource_operation_policy(self, process, message, headers):
        '''
        Inst Operators must have a shared commitment to call set_resource(), execute_resource() or ping_resource()
        Org Managers and Observatory Operators do not have to have a commitment to call set_resource(), execute_resource() or ping_resource()
        However, an actor cannot call these if someone else has an exclusive commitment
        Agent policy is fully documented on confluence
        @param msg:
        @param headers:
        @return:
        '''


        try:
            gov_values = GovernanceHeaderValues(headers, resource_id_required=False)
        except Inconsistent, ex:
            return False, ex.message

        log.debug("check_resource_operation_policy: actor info: %s %s %s", gov_values.actor_id, gov_values.actor_roles, gov_values.resource_id)

        resource_name = process.resource_type if process.resource_type is not None else process.name

        coms = get_valid_resource_commitments(gov_values.resource_id)
        if coms is None:
            log.debug('commitments: None')
        else:
            log.debug('commitment count: %d', len(coms))

        if coms is None and has_org_role(gov_values.actor_roles ,self._get_process_org_governance_name(),
            [ORG_MANAGER_ROLE, OBSERVATORY_OPERATOR_ROLE]):
            return True, ''

        if not has_org_role(gov_values.actor_roles ,self._get_process_org_governance_name(),
            [ORG_MANAGER_ROLE, OBSERVATORY_OPERATOR_ROLE, INSTRUMENT_OPERATOR_ROLE]):
            return False, '%s(%s) has been denied since the user %s does not have the %s role for Org %s'\
                          % (resource_name, gov_values.op, gov_values.actor_id, INSTRUMENT_OPERATOR_ROLE,
                             self._get_process_org_governance_name())

        if coms is None:
            return False, '%s(%s) has been denied since the user %s has not acquired the resource %s'\
                          % (resource_name, gov_values.op, gov_values.actor_id,
                             self.resource_id)


        actor_has_shared_commitment = False

        #Iterrate over commitments and look to see if actor or others have an exclusive access
        for com in coms:
            log.debug("checking commitments: actor_id: %s exclusive: %s",com.consumer,  str(com.commitment.exclusive))

            if com.consumer == gov_values.actor_id:
                actor_has_shared_commitment = True

            if com.commitment.exclusive and com.consumer == gov_values.actor_id:
                return True, ''

            if com.commitment.exclusive and com.consumer != gov_values.actor_id:
                return False, '%s(%s) has been denied since another user %s has acquired the resource exclusively' % (resource_name, gov_values.op, com.consumer)



        if not actor_has_shared_commitment and has_org_role(gov_values.actor_roles ,self._get_process_org_governance_name(), INSTRUMENT_OPERATOR_ROLE):
            return False, '%s(%s) has been denied since the user %s does not have the %s role for Org %s'\
                          % (resource_name, gov_values.op, gov_values.actor_id, INSTRUMENT_OPERATOR_ROLE,
                             self._get_process_org_governance_name())

        return True, ''



    def check_agent_operation_policy(self, process, message, headers):
        """
        Inst Operators must have an exclusive commitment to call set_agent(), execute_agent() or ping_agent()
        Org Managers and Observatory Operators do not have to have a commitment to call set_agent(), execute_agent() or ping_agent()
        However, an actor cannot call these if someone else has an exclusive commitment
        Agent policy is fully documented on confluence

        @param process:
        @param message:
        @param headers:
        @return:
        """
        try:
            gov_values = GovernanceHeaderValues(headers=headers, process=process)
        except Inconsistent, ex:
            return False, ex.message

        log.debug("check_agent_operation_policy: actor info: %s %s %s", gov_values.actor_id, gov_values.actor_roles, gov_values.resource_id)

        resource_name = process.resource_type if process.resource_type is not None else process.name

        coms = get_valid_resource_commitments(gov_values.resource_id)
        if coms is None:
            log.debug('commitments: None')
        else:
            log.debug('commitment count: %d', len(coms))

        if coms is None and has_org_role(gov_values.actor_roles ,self._get_process_org_governance_name(),
            [ORG_MANAGER_ROLE, OBSERVATORY_OPERATOR_ROLE]):
            return True, ''

        if coms is None and has_org_role(gov_values.actor_roles ,self._get_process_org_governance_name(), INSTRUMENT_OPERATOR_ROLE):
            return False, '%s(%s) has been denied since the user %s has not acquired the resource exclusively' % (resource_name, gov_values.op, gov_values.actor_id)

        #TODO - this commitment might not be with the right Org - may have to relook at how this is working in R3.
        #Iterrate over commitments and look to see if actor or others have an exclusive access
        for com in coms:

            log.debug("checking commitments: actor_id: %s exclusive: %s",com.consumer,  str(com.commitment.exclusive))
            if com.commitment.exclusive and com.consumer == gov_values.actor_id:
                return True, ''

            if com.commitment.exclusive and com.consumer != gov_values.actor_id:
                return False, '%s(%s) has been denied since another user %s has acquired the resource exclusively' % (resource_name, gov_values.op, com.consumer)

        if has_org_role(gov_values.actor_roles ,self._get_process_org_governance_name(), [ORG_MANAGER_ROLE, OBSERVATORY_OPERATOR_ROLE]):
            return True, ''

        return False, '%s(%s) has been denied since the user %s has not acquired the resource exclusively' % (resource_name, gov_values.op, gov_values.actor_id)


    ##############################################################

    ##############################################################
    # misc supporting routines
    ##############################################################

    def _create_publisher(self, stream_id=None, stream_route=None):
        publisher = StreamPublisher(process=self, stream_id=stream_id, stream_route=stream_route)
        return publisher

    def _construct_data_publishers(self):
        """
        Construct the stream publishers from the stream_config agent
        config variable.
        @retval None
        """

        agent_info = self.CFG.get('agent', None)
        if not agent_info:
            log.warning("%r: No agent config found in agent config.", self._platform_id)
        else:
            self.resource_id = agent_info['resource_id']
            log.debug("%r: resource_id set to %r", self.resource_id, self.resource_id)

        stream_configs = self.CFG.get('stream_config', None)
        if stream_configs is None:
            raise PlatformConfigurationException(
                "%r: No stream_config given in CFG", self._platform_id)

        for stream_name, stream_config in stream_configs.iteritems():
            self._construct_data_publisher_using_stream_config(stream_name, stream_config)

        log.debug("%r: _construct_data_publishers complete", self._platform_id)

    def _construct_data_publisher_using_stream_config(self, stream_name, stream_config):

        # granule_publish_rate
        # records_per_granule

        if log.isEnabledFor(logging.TRACE):
            log.trace("%r: _construct_data_publisher_using_stream_config: "
                      "stream_name:%r, stream_config=%s",
                      self._platform_id, stream_name, self._pp.pformat(stream_config))

        routing_key           = stream_config['routing_key']
        stream_id             = stream_config['stream_id']
        exchange_point        = stream_config['exchange_point']
        parameter_dictionary  = stream_config['parameter_dictionary']
        stream_definition_ref = stream_config['stream_definition_ref']

        self._data_streams[stream_name] = stream_id
        self._param_dicts[stream_name] = ParameterDictionary.load(parameter_dictionary)
        self._stream_defs[stream_name] = stream_definition_ref
        stream_route = StreamRoute(exchange_point=exchange_point, routing_key=routing_key)
        publisher = self._create_publisher(stream_id=stream_id, stream_route=stream_route)
        self._data_publishers[stream_name] = publisher

        log.debug("%r: created publisher for stream_name=%r", self._platform_id, stream_name)

    def _create_driver(self):
        """
        Creates the platform driver object for this platform agent.

        NOTE: the driver object is created directly (not via a spawned process)
        """
        driver_module = self._driver_config['dvr_mod']
        driver_class  = self._driver_config['dvr_cls']

        assert self._platform_id is not None, "must know platform_id to create driver"

        if log.isEnabledFor(logging.DEBUG):
            log.debug('%r: creating driver: driver_module=%s driver_class=%s' % (
                self._platform_id, driver_module, driver_class))

        try:
            module = __import__(driver_module, fromlist=[driver_class])
            classobj = getattr(module, driver_class)
            driver = classobj(self._pnode, self.evt_recv)

        except Exception as e:
            msg = '%r: could not import/construct driver: module=%r, class=%r' % (
                self._platform_id, driver_module, driver_class)
            log.exception("%s", msg)  #, exc_Info=True)
            raise CannotInstantiateDriverException(msg=msg, reason=e)

        self._plat_driver = driver

        if log.isEnabledFor(logging.DEBUG):
            log.debug("%r: driver created: %s" % (self._platform_id, str(driver)))

    def _trigger_driver_event(self, event, **kwargs):
        """
        Helper to trigger a driver event.
        """
        result = self._plat_driver._fsm.on_event(event, **kwargs)
        return result

    def _configure_driver(self):
        """
        Configures the platform driver object for this platform agent.
        """
        if log.isEnabledFor(logging.DEBUG):
            log.debug('%r: configuring driver: %s' % (self._platform_id, self._driver_config))

        self._trigger_driver_event(PlatformDriverEvent.CONFIGURE, driver_config=self._driver_config)

        self._assert_driver_state(PlatformDriverState.DISCONNECTED)

        if log.isEnabledFor(logging.DEBUG):
            log.debug("%r: driver configured." % self._platform_id)

    def _assert_driver_state(self, state):
        self._assert_driver()
        curr_state = self._plat_driver._fsm.get_current_state()
        assert state == curr_state, \
            "Assertion failed: expected driver state to be %s but got %s" % (
                state, curr_state)

    def _assert_driver(self):
        assert self._plat_driver is not None, "_create_driver must have been called first"

    def _get_attribute_values(self, attrs):
        """
        The callback for resource monitoring.
        This method will return None is case of lost connection.
        """
        self._assert_driver()
        kwargs = dict(attrs=attrs)
        result = self._plat_driver.get_resource(**kwargs)
        return result

    def _set_attribute_values(self, attrs):
        self._assert_driver()
        kwargs = dict(attrs=attrs)
        result = self._plat_driver.set_resource(**kwargs)
        return result

    ##############################################################
    # Asynchronous driver event callback and handlers.
    ##############################################################

    def evt_recv(self, driver_event):
        """
        Callback to receive asynchronous driver events.
        @param driver_event The driver event received.
        """

        if isinstance(driver_event, AttributeValueDriverEvent):
            self._handle_attribute_value_event(driver_event)
            return

        if isinstance(driver_event, ExternalEventDriverEvent):
            self._handle_external_event_driver_event(driver_event)
            return

        if isinstance(driver_event, StateChangeDriverEvent):
            self._async_driver_event_state_change(driver_event.state)
            return

        if isinstance(driver_event, AsyncAgentEvent):
            self._async_driver_event_agent_event(driver_event.event)
            return

        else:
            log.warn('%r: driver_event not handled: %s',
                     self._platform_id, str(type(driver_event)))
            return

    def _async_driver_event_state_change(self, state):
        """
        @param state   the state entered by the driver.
        """
        log.debug('%r: platform agent driver state change: %s', self._platform_id, state)
        try:
            event_data = {'state': state}
            self._event_publisher.publish_event(event_type='ResourceAgentResourceStateEvent',
                                                origin_type=self.ORIGIN_TYPE,
                                                origin=self.resource_id,
                                                **event_data)
        except:
            log.exception('%r: platform agent could not publish driver state change event',
                          self._platform_id)

    def _handle_attribute_value_event(self, driver_event):

        if log.isEnabledFor(logging.DEBUG):
            log.debug("%r: driver_event = %s", self._platform_id, driver_event.brief())
        elif log.isEnabledFor(logging.TRACE):
            # show driver_event as retrieved (driver_event.vals_dict might be large)
            log.trace("%r: driver_event = %s", self._platform_id, driver_event)

        stream_name = driver_event.stream_name

        publisher = self._data_publishers.get(stream_name, None)
        if not publisher:
            log.warn('%r: no publisher configured for stream_name=%r. '
                     'Configured streams are: %s',
                     self._platform_id, stream_name, self._data_publishers.keys())
            return

        param_dict = self._param_dicts[stream_name]
        stream_def = self._stream_defs[stream_name]

        self._publish_granule_with_multiple_params(publisher, driver_event,
                                                   param_dict, stream_def)

    def _publish_granule_with_multiple_params(self, publisher, driver_event,
                                              param_dict, stream_def):

        stream_name = driver_event.stream_name

        rdt = RecordDictionaryTool(param_dictionary=param_dict.dump(),
                                   stream_definition_id=stream_def)

        pub_params = {}
        selected_timestamps = None

        for param_name, param_value in driver_event.vals_dict.iteritems():

            param_name = param_name.lower()

            if param_name not in rdt:
                if param_name not in self._unconfigured_params:
                    # an unrecognized attribute for this platform:
                    self._unconfigured_params.add(param_name)
                    log.warn('%r: got attribute value event for unconfigured parameter %r in stream %r'
                             ' rdt.keys=%s',
                             self._platform_id, param_name, stream_name. rdt.keys())
                continue

            # Note that notification from the driver has the form
            # of a non-empty list of pairs (val, ts)
            assert isinstance(param_value, list)
            assert isinstance(param_value[0], tuple)

            # separate values and timestamps:
            vals, timestamps = zip(*param_value)

            # Use fill_value in context to replace any None values:
            param_ctx = param_dict.get_context(param_name)
            if param_ctx:
                fill_value = param_ctx.fill_value
                log.debug("%r: param_name=%r fill_value=%s",
                          self._platform_id, param_name, fill_value)
                # do the replacement:
                vals = [fill_value if val is None else val for val in vals]
            else:
                log.warn("%r: unexpected: parameter context not found for %r",
                         self._platform_id, param_name)

            # Set values in rdt:
            rdt[param_name] = numpy.array(vals)

            pub_params[param_name] = vals

            selected_timestamps = timestamps

        if selected_timestamps is None:
            # that is, all param_name's were unrecognized; just return:
            return

        self._publish_granule(stream_name, publisher, param_dict, rdt,
                              pub_params, selected_timestamps)

    def _publish_granule(self, stream_name, publisher, param_dict, rdt,
                         pub_params, timestamps):

        # Set timestamp info in rdt:
        if param_dict.temporal_parameter_name is not None:
            temp_param_name = param_dict.temporal_parameter_name
            rdt[temp_param_name]       = numpy.array(timestamps)
            #@TODO: Ensure that the preferred_timestamp field is correct
            rdt['preferred_timestamp'] = numpy.array(['internal_timestamp'] * len(timestamps))
            log.warn('Preferred timestamp is unresolved, using "internal_timestamp"')
        else:
            log.warn("%r: Not including timestamp info in granule: "
                     "temporal_parameter_name not defined in parameter dictionary",
                     self._platform_id)

        g = rdt.to_granule(data_producer_id=self.resource_id)
        try:
            publisher.publish(g)

            if log.isEnabledFor(logging.DEBUG):  # pragma: no cover
                summary_params = {attr_id: "(%d vals)" % len(vals)
                                  for attr_id, vals in pub_params.iteritems()}
                summary_timestamps = "(%d vals)" % len(timestamps)
                log.debug("%r: Platform agent published data granule on stream %r: "
                          "%s  timestamps: %s",
                          self._platform_id, stream_name,
                          summary_params, summary_timestamps)
            elif log.isEnabledFor(logging.TRACE):  # pragma: no cover
                log.trace("%r: Platform agent published data granule on stream %r: "
                          "%s  timestamps: %s",
                          self._platform_id, stream_name,
                          self._pp.pformat(pub_params), self._pp.pformat(timestamps))

        except:
            log.exception("%r: Platform agent could not publish data on stream %s.",
                          self._platform_id, stream_name)

    def _handle_external_event_driver_event(self, driver_event):

        event_type = driver_event.event_type

        event_instance = driver_event.event_instance
        platform_id = event_instance.get('platform_id', None)
        message = event_instance.get('message', None)
        timestamp = event_instance.get('timestamp', None)
        group = event_instance.get('group', None)

        description  = "message: %s" % message
        description += "; group: %s" % group
        description += "; external_event_type: %s" % event_type
        description += "; external_timestamp: %s" % timestamp

        event_data = {
            'description':  description,
            'sub_type':     'platform_event',
        }

        log.info("%r: publishing external platform event: event_data=%s",
                 self._platform_id, event_data)

        try:
            self._event_publisher.publish_event(
                event_type='DeviceEvent',
                origin_type=self.ORIGIN_TYPE,
                origin=self.resource_id,
                **event_data)

        except:
            log.exception("Error while publishing platform event")

    def _async_driver_event_agent_event(self, event):
        """
        Driver initiated agent FSM event.
        """
        log.debug("%r/%s: received _async_driver_event_agent_event=%s",
                  self._platform_id, self.get_agent_state(), event)

        try:
            self._fsm.on_event(event)

        except:
            log.warn("%r/%s: error processing asynchronous agent event %s",
                     self._platform_id, self.get_agent_state(), event)

    ##############################################################
    # some more utilities
    ##############################################################

    def _create_resource_agent_client(self, sub_id, sub_resource_id):
        """
        Creates and returns a ResourceAgentClient instance.

        @param sub_id          ID of sub-component (platform or instrument)
                               for logging
        @param sub_resource_id Id for ResourceAgentClient
        """
        log.debug("%r: _create_resource_agent_client: sub_id=%r, sub_resource_id=%r",
                  self._platform_id, sub_id, sub_resource_id)

        a_client = ResourceAgentClient(sub_resource_id, process=self)

        log.debug("%r: ResourceAgentClient CREATED: sub_id=%r, sub_resource_id=%r",
                  self._platform_id, sub_id, sub_resource_id)

        return a_client

    def _execute_agent(self, poi, a_client, cmd, sub_id):
        """
        Calls execute_agent with the given cmd on the given client.

        @param poi        "platform" or "instrument" for logging
        @param a_client   Resource agent client (platform or instrument)
        @param cmd        the command to execute
        @param sub_id     for logging
        """
        if log.isEnabledFor(logging.DEBUG):
            log.debug("%r: _execute_agent: cmd=%r %s=%r ...",
                      self._platform_id, cmd.command, poi, sub_id)

            time_start = time.time()
            retval = a_client.execute_agent(cmd, timeout=self._timeout)
            elapsed_time = time.time() - time_start
            log.debug("%r: _execute_agent: cmd=%r %s=%r elapsed_time=%s",
                      self._platform_id, cmd.command, poi, sub_id, elapsed_time)
        else:
            retval = a_client.execute_agent(cmd, timeout=self._timeout)

        return retval

    def _get_recursion_parameter(self, method_name, *args, **kwargs):
        """
        Utility to extract the 'recursion' parameter.
        """
        recursion = kwargs.get('recursion', None)
        if recursion is None:
            log.info("%r: %s called with no recursion parameter. "
                     "Using recursion=True by default.",
                     self._platform_id, method_name)
            recursion = True
        else:
            log.info("%r: %s called with recursion parameter: %r",
                     self._platform_id, method_name, recursion)
            recursion = bool(recursion)

        return recursion

    def _prepare_await_state(self, origin, state):
        """
        Does preparations to wait until the given origin publishes a
        ResourceAgentStateEvent with the given state.

        @param origin  Origin for the EventSubscriber
        @param state   Expected state

        @return (asyn_res, sub) Arguments for subsequent call self_await_state(async_res, sun)
        """

        asyn_res = AsyncResult()

        def consume_event(evt, *args, **kwargs):
            log.debug("%r: got ResourceAgentStateEvent %s from origin %r",
                      self._platform_id, evt.state, evt.origin)
            if evt.state == state:
                asyn_res.set(evt)

        subscriber = EventSubscriber(event_type="ResourceAgentStateEvent",
                                     origin=origin,
                                     callback=consume_event)

        subscriber.start()
        log.debug("%r: registered event subscriber to wait for state=%r from origin %r",
                  self._platform_id, state, origin)
        subscriber._ready_event.wait(timeout=self._timeout)

        return asyn_res, subscriber

    def _await_state(self, async_res, sub):
        """
        Waits until the state given to _prepare_await_state is published and
        received.

        @param async_res   As returned by call to _prepare_await_state
        @param sub         As returned by call to _prepare_await_state
        """
        try:
            # wait for the event:
            async_res.get(timeout=self._timeout)

        finally:
            try:
                sub.stop()
            except Exception as ex:
                log.warn("%r: error stopping event subscriber to wait for a state: %s",
                         self._platform_id, ex)

    ##############################################################
    # supporting routines dealing with sub-platforms
    ##############################################################

    def _launch_platform_agent(self, subplatform_id):
        """
        Launches a sub-platform agent, creates ResourceAgentClient,
        waits until the sub-platform transitions to UNINITIALIZED state,
        and publishes device_added event.

        @param subplatform_id Platform ID
        """

        # get PlatformNode, corresponding CFG, and resource_id:
        sub_pnode = self._pnode.subplatforms[subplatform_id]
        sub_agent_config = sub_pnode.CFG
        sub_resource_id = sub_agent_config.get("agent", {}).get("resource_id", None)

        assert sub_resource_id, "agent.resource_id must be present for child %r" % subplatform_id

        # prepare to wait for the UNINITIALIZED state; this is done before the
        # launch below to avoid potential race condition
        asyn_res, subscriber = self._prepare_await_state(sub_resource_id,
                                                         PlatformAgentState.UNINITIALIZED)

        if log.isEnabledFor(logging.TRACE):  # pragma: no cover
            log.trace("%r: launching sub-platform agent %r: CFG=%s",
                      self._platform_id, subplatform_id, self._pp.pformat(sub_agent_config))
        else:
            log.debug("%r: launching sub-platform agent %r", self._platform_id, subplatform_id)

        pid = self._launcher.launch_platform(subplatform_id, sub_agent_config)
        log.debug("%r: DONE launching sub-platform agent %r", self._platform_id, subplatform_id)

        pa_client = self._create_resource_agent_client(subplatform_id, sub_resource_id)

        self._pa_clients[subplatform_id] = DotDict(pa_client=pa_client,
                                                   pid=pid,
                                                   resource_id=sub_resource_id)

        # wait until UNINITIALIZED:
        self._await_state(asyn_res, subscriber)

        # all ready, publish device_added:
        self._status_manager.publish_device_added_event(sub_resource_id)

    def _execute_platform_agent(self, a_client, cmd, sub_id):
        return self._execute_agent("platform", a_client, cmd, sub_id)

    def _ping_subplatform(self, subplatform_id):
        """
        Pings the given sub-platform, publishing a "device_failed_command"
        event is some error occurs.

        @return None if completed OK, otherwise an error message.
        """
        log.debug("%r: _ping_subplatform -> %r,  _pa_clients=%s",
                  self._platform_id, subplatform_id, self._pa_clients)

        dd = self._pa_clients[subplatform_id]

        err_msg = None
        try:
            retval = dd.pa_client.ping_agent(timeout=self._timeout)
            log.debug("%r: _ping_subplatform %r  retval = %s",
                      self._platform_id, subplatform_id, retval)

            if retval is None:
                err_msg = "%r: unexpected None ping response from sub-platform agent: %r" % (
                          self._platform_id, subplatform_id)

        except Exception as ex:
            err_msg = str(ex)

        if err_msg is not None:
            log.error(err_msg)
            self._status_manager.publish_device_failed_command_event(dd.resource_id,
                                                                     "ping_agent",
                                                                     err_msg)
        return err_msg

    def _initialize_subplatform(self, subplatform_id):
        """
        Issues INITIALIZE command to the given (sub-)platform agent so the
        agent network gets initialized recursively.

        @return None if completed OK, otherwise an error message.
        """
        log.debug("%r: _initialize_subplatform -> %r",
                  self._platform_id, subplatform_id)

        # first, ping sub-platform
        err_msg = self._ping_subplatform(subplatform_id)
        if err_msg is not None:
            # event already published. Do not proceed with initialize.
            return err_msg

        # now, do initialize:
        err_msg = None
        dd = self._pa_clients[subplatform_id]

        sub_state = dd.pa_client.get_agent_state()
        if PlatformAgentState.INACTIVE == sub_state:
            # already initialized.
            log.trace("%r: _initialize_subplatform: already initialized: %r",
                      self._platform_id, subplatform_id)
            return

        cmd = AgentCommand(command=PlatformAgentEvent.INITIALIZE)

        try:
            retval = self._execute_platform_agent(dd.pa_client, cmd, subplatform_id)
            if log.isEnabledFor(logging.DEBUG):
                log.debug("%r: _initialize_subplatform %r  retval = %s",
                          self._platform_id, subplatform_id, str(retval))
        except Exception as ex:
            err_msg = str(ex)

        if err_msg is not None:
            log.error(err_msg)
            self._status_manager.publish_device_failed_command_event(dd.resource_id,
                                                                     cmd,
                                                                     err_msg)
        return err_msg

    def _get_subplatform_ids(self):
        """
        Gets the IDs of my sub-platforms.
        """
        return self._pnode.subplatforms.keys()

    def _subplatforms_launch(self):
        """
        Launches all my sub-platforms storing the corresponding
        ResourceAgentClient objects in _pa_clients.
        """
        self._pa_clients.clear()
        subplatform_ids = self._get_subplatform_ids()
        if len(subplatform_ids):
            log.debug("%r: launching subplatforms %s", self._platform_id, subplatform_ids)
            for subplatform_id in subplatform_ids:
                self._launch_platform_agent(subplatform_id)

            log.debug("%r: _subplatforms_launch completed. _pa_clients=%s",
                      self._platform_id, self._pa_clients)

    def _subplatforms_initialize(self):
        """
        Initializes all my sub-platforms.

        @return dict with failing children. Empty if all ok.
        """
        log.debug("%r: _subplatforms_initialize. _pa_clients=%s",
                  self._platform_id, self._pa_clients)

        subplatform_ids = self._get_subplatform_ids()
        children_with_errors = {}
        if len(subplatform_ids):
            log.debug("%r: initializing subplatforms %s", self._platform_id, subplatform_ids)
            for subplatform_id in subplatform_ids:
                err_msg = self._initialize_subplatform(subplatform_id)
                if err_msg is not None:
                    children_with_errors[subplatform_id] = err_msg

            log.debug("%r: _subplatforms_initialize completed. children_with_errors=%s",
                      self._platform_id, children_with_errors)

        return children_with_errors

    def _subplatforms_execute_agent(self, command=None, create_command=None,
                                    expected_state=None):
        """
        Supporting routine for various commands sent to sub-platforms.

        @param command        Can be a AgentCommand, and string, or None.

        @param create_command If command is None, create_command is invoked as
                              create_command(subplatform_id) for each
                              sub-platform to create the command to be executed.

        @param expected_state  If given, it is checked that the child gets to
                               this state.

        @return dict with children having caused some error. Empty if all
                children were processed OK.
        """
        subplatform_ids = self._get_subplatform_ids()
        assert subplatform_ids == self._pa_clients.keys()

        children_with_errors = {}

        if not len(subplatform_ids):
            return children_with_errors

        def execute_cmd(subplatform_id, cmd):
            pa_client = self._pa_clients[subplatform_id].pa_client

            try:
                self._execute_platform_agent(pa_client, cmd, subplatform_id)
            except:
                err_msg = "%r: exception executing command %r in subplatform %r" % (
                          self._platform_id, command, subplatform_id)
                log.exception(err_msg) #, exc_Info=True)
                return err_msg

            # verify expected_state if given:
            try:
                state = pa_client.get_agent_state()
                if expected_state and expected_state != state:
                    err_msg = "%r: expected subplatform state %r but got %r" % (
                              self._platform_id, expected_state, state)
                    log.error(err_msg)
                    return err_msg
            except:
                err_msg = "%r: exception while calling get_agent_state to subplatform %r" % (
                          self._platform_id, subplatform_id)
                log.exception(err_msg) #, exc_Info=True)
                return err_msg

            return None  # OK

        if command:
            log.debug("%r: executing command %r on my sub-platforms: %s",
                      self._platform_id, command, str(subplatform_ids))
        else:
            log.debug("%r: executing command on my sub-platforms: %s",
                      self._platform_id, str(subplatform_ids))

        for subplatform_id in self._pa_clients:
            if expected_state:
                pa_client = self._pa_clients[subplatform_id].pa_client
                sub_state = pa_client.get_agent_state()
                if expected_state == sub_state:
                    #
                    # already in the desired state; do nothing for this child:
                    #
                    log.trace("%r: sub-platform %r already in state: %r",
                              self._platform_id, subplatform_id, expected_state)
                    continue

            if isinstance(command, AgentCommand):
                cmd = command
            elif command is not None:
                cmd = AgentCommand(command=command)
            else:
                cmd = create_command(subplatform_id)

            err_msg = execute_cmd(subplatform_id, cmd)

            if err_msg is not None:
                # some error happened; publish event:
                children_with_errors[subplatform_id] = err_msg
                dd = self._pa_clients[subplatform_id]
                self._status_manager.publish_device_failed_command_event(dd.resource_id,
                                                                         cmd,
                                                                         err_msg)
        return children_with_errors

    def _subplatforms_reset(self):
        """
        Executes RESET with recursion=True on all my sub-platforms.

        @return dict with children having caused some error. Empty if all
                children were processed OK.
        """
        # pass recursion=True to each sub-platform
        kwargs = dict(recursion=True)
        cmd = AgentCommand(command=PlatformAgentEvent.RESET, kwargs=kwargs)
        children_with_errors = self._subplatforms_execute_agent(
            command=cmd,
            expected_state=PlatformAgentState.UNINITIALIZED)

        return children_with_errors

    def _subplatforms_go_active(self):
        """
        Executes GO_ACTIVE with recursion=True on all my sub-platforms.

        @return dict with children having caused some error. Empty if all
                children were processed OK.
        """
        # pass recursion=True to each sub-platform
        kwargs = dict(recursion=True)
        cmd = AgentCommand(command=PlatformAgentEvent.GO_ACTIVE, kwargs=kwargs)
        children_with_errors = self._subplatforms_execute_agent(
            command=cmd,
            expected_state=PlatformAgentState.IDLE)

        return children_with_errors

    def _subplatforms_go_inactive(self):
        """
        Executes GO_INACTIVE with recursion=True on all my sub-platforms.

        @return dict with children having caused some error. Empty if all
                children were processed OK.
        """
        # pass recursion=True to each sub-platform
        kwargs = dict(recursion=True)
        cmd = AgentCommand(command=PlatformAgentEvent.GO_INACTIVE, kwargs=kwargs)
        children_with_errors = self._subplatforms_execute_agent(
            command=cmd,
            expected_state=PlatformAgentState.INACTIVE)

        return children_with_errors

    def _subplatforms_run(self):
        """
        Executes RUN with recursion=True on all my sub-platforms.

        @return dict with children having caused some error. Empty if all
                children were processed OK.
        """
        # pass recursion=True to each sub-platform
        kwargs = dict(recursion=True)
        cmd = AgentCommand(command=PlatformAgentEvent.RUN, kwargs=kwargs)
        children_with_errors = self._subplatforms_execute_agent(
            command=cmd,
            expected_state=PlatformAgentState.COMMAND)

        return children_with_errors

    def _shutdown_and_terminate_subplatform(self, subplatform_id):
        """
        Executes SHUTDOWN with recursion=True on the given sub-platform and
        then terminates that sub-platform process.

        @return None if the shutdown and termination completed without errors.
                Otherwise a string with an error message.
        """

        dd = self._pa_clients[subplatform_id]
        cmd = AgentCommand(command=PlatformAgentEvent.SHUTDOWN, kwargs=dict(recursion=True))

        def shutdown():
            log.debug("%r: shutting down %r", self._platform_id, subplatform_id)

            # execute command:
            try:
                retval = self._execute_platform_agent(dd.pa_client, cmd, subplatform_id)
            except:
                err_msg = "%r: exception executing command %r in subplatform %r" % (
                          self._platform_id, cmd, subplatform_id)
                log.exception(err_msg)
                return err_msg

            # verify state:
            try:
                expected_state = PlatformAgentState.UNINITIALIZED
                state = dd.pa_client.get_agent_state()
                if expected_state and expected_state != state:
                    err_msg = "%r: expected subplatform state %r but got %r" % (
                              self._platform_id, expected_state, state)
                    log.error(err_msg)
                    return err_msg
            except:
                err_msg = "%r: exception while calling get_agent_state to subplatform %r" % (
                          self._platform_id, subplatform_id)
                log.exception(err_msg)
                return err_msg

            return None  # OK

        def terminate():
            pid = dd.pid

            log.debug("%r: canceling sub-platform process: subplatform_id=%r, pid=%r",
                      self._platform_id, subplatform_id, pid)
            try:
                self._launcher.cancel_process(pid)

                self._status_manager.publish_device_removed_event(dd.resource_id)

                log.debug(
                    "%r: canceled sub-platform process: subplatform_id=%r, pid=%r",
                    self._platform_id, subplatform_id, pid)

                return None

            except:
                if log.isEnabledFor(logging.TRACE):
                    err_msg = "%r: Exception in cancel_process for subplatform_id=%r, pid=%r" % (
                              self._platform_id, subplatform_id, pid)
                    log.exception(err_msg)  # , exc_Info=True)
                    return err_msg
                else:
                    err_msg = "%r: Exception in cancel_process for subplatform_id=%r, pid=%r" \
                              ". Perhaps already dead." % (
                              self._platform_id, subplatform_id, pid)
                    log.warn(err_msg)  # , exc_Info=True)
                    return err_msg

        err_msg = shutdown()
        if err_msg is None:
            # shutdown ok; now terminate:
            err_msg = terminate()

        if err_msg is not None:
            # some error happened; publish event:
            self._status_manager.publish_device_failed_command_event(dd.resource_id,
                                                                     cmd,
                                                                     err_msg)

        return err_msg

    def _subplatforms_shutdown_and_terminate(self):
        """
        Executes SHUTDOWN with recursion=True on all sub-platform and then
        terminates those sub-platform process.

        @return dict with children having caused some error. Empty if all
                children were processed OK.
        """
        subplatform_ids = self._get_subplatform_ids()
        assert subplatform_ids == self._pa_clients.keys()

        children_with_errors = {}
        if len(subplatform_ids):
            for subplatform_id in subplatform_ids:
                err_msg = self._shutdown_and_terminate_subplatform(subplatform_id)
                if err_msg is not None:
                    children_with_errors[subplatform_id] = err_msg

        return children_with_errors

    def _subplatforms_pause(self):
        """
        Executes PAUSE with recursion=True on all my sub-platforms.

        @return dict with children having caused some error. Empty if all
                children were processed OK.
        """
        # pass recursion=True to each sub-platform
        kwargs = dict(recursion=True)
        cmd = AgentCommand(command=PlatformAgentEvent.PAUSE, kwargs=kwargs)
        children_with_errors = self._subplatforms_execute_agent(
            command=cmd,
            expected_state=PlatformAgentState.STOPPED)

        return children_with_errors

    def _subplatforms_resume(self):
        """
        Executes RESUME with recursion=True on all my sub-platforms.

        @return dict with children having caused some error. Empty if all
                children were processed OK.
        """
        # pass recursion=True to each sub-platform
        kwargs = dict(recursion=True)
        cmd = AgentCommand(command=PlatformAgentEvent.RESUME, kwargs=kwargs)
        children_with_errors = self._subplatforms_execute_agent(
            command=cmd,
            expected_state=PlatformAgentState.COMMAND)

        return children_with_errors

    def _subplatforms_clear(self):
        """
        Executes CLEAR with recursion=True on all my sub-platforms.

        @return dict with children having caused some error. Empty if all
                children were processed OK.
        """
        # pass recursion=True to each sub-platform
        kwargs = dict(recursion=True)
        cmd = AgentCommand(command=PlatformAgentEvent.CLEAR, kwargs=kwargs)
        children_with_errors = self._subplatforms_execute_agent(
            command=cmd,
            expected_state=PlatformAgentState.IDLE)

        return children_with_errors

    ##############################################################
    # supporting routines dealing with instruments
    ##############################################################

    def _execute_instrument_agent(self, a_client, cmd, sub_id):
        return self._execute_agent("instrument", a_client, cmd, sub_id)

    def _get_instrument_ids(self):
        """
        Gets the IDs of my instruments.
        """
        return self._pnode.instruments.keys()

    def _ping_instrument(self, instrument_id):
        log.debug("%r: _ping_instrument -> %r",
                  self._platform_id, instrument_id)

        dd = self._ia_clients[instrument_id]

        err_msg = None
        try:
            retval = dd.ia_client.ping_agent(timeout=self._timeout)
            log.debug("%r: _ping_instrument %r  retval = %s",
                      self._platform_id, instrument_id, str(retval))

            if retval is None:
                err_msg = "%r: unexpected None ping response from instrument agent: %r" % (
                          self._platform_id, instrument_id)

        except Exception as ex:
            err_msg = str(ex)

        if err_msg is not None:
            log.error(err_msg)
            self._status_manager.publish_device_failed_command_event(dd.resource_id,
                                                                     "ping_agent",
                                                                     err_msg)
        return err_msg

    def _initialize_instrument(self, instrument_id):
        """
        Issues INITIALIZE command to the given instrument agent.

        @return None if completed OK, otherwise an error message.
        """
        log.debug("%r: _initialize_instrument -> %r",
                  self._platform_id, instrument_id)

        # first, ping:
        err_msg = self._ping_instrument(instrument_id)
        if err_msg is not None:
            # event already published. Do not proceed with initialize.
            return err_msg

        # now, do initialize:
        err_msg = None
        dd = self._ia_clients[instrument_id]

        sub_state = dd.ia_client.get_agent_state()
        if PlatformAgentState.INACTIVE == sub_state:
            # already initialized.
            log.trace("%r: _initialize_subplatform: already initialized: %r",
                      self._platform_id, instrument_id)
            return

        cmd = AgentCommand(command=PlatformAgentEvent.INITIALIZE)
        try:
            retval = self._execute_instrument_agent(dd.ia_client, cmd, instrument_id)
            log.debug("%r: _initialize_instrument %r  retval = %s",
                      self._platform_id, instrument_id, retval)

        except Exception as ex:
            err_msg = str(ex)

        if err_msg is not None:
            log.error(err_msg)
            self._status_manager.publish_device_failed_command_event(dd.resource_id,
                                                                     cmd,
                                                                     err_msg)
        return err_msg

    def _launch_instrument_agent(self, instrument_id):
        """
        Launches an instrument agent, creates ResourceAgentClient,
        and publishes a device_added event.

        @param instrument_id
        """

        # get InstrumentsNode, corresponding CFG, and resource_id:
        inode = self._pnode.instruments[instrument_id]
        i_CFG = inode.CFG
        i_resource_id = i_CFG.get("agent", {}).get("resource_id", None)

        assert i_resource_id, "agent.resource_id must be present for child %r" % instrument_id

        if log.isEnabledFor(logging.TRACE):  # pragma: no cover
            log.trace("%r: launching instrument agent %r: CFG=%s",
                      self._platform_id, instrument_id, self._pp.pformat(i_CFG))
        else:
            log.debug("%r: launching instrument agent %r", self._platform_id, instrument_id)

        pid = self._launcher.launch_instrument(instrument_id, i_CFG)

        ia_client = self._create_resource_agent_client(instrument_id, i_resource_id)

        state = ia_client.get_agent_state()
        assert ResourceAgentState.UNINITIALIZED == state

        self._ia_clients[instrument_id] = DotDict(ia_client=ia_client,
                                                  pid=pid,
                                                  resource_id=i_resource_id)

        self._status_manager.publish_device_added_event(i_resource_id)

    def _instruments_launch(self):
        """
        Launches all my instruments storing the corresponding
        ResourceAgentClient objects in _ia_clients.
        """
        self._ia_clients.clear()
        instrument_ids = self._get_instrument_ids()
        if len(instrument_ids):
            log.debug("%r: launching instruments %s", self._platform_id, instrument_ids)
            for instrument_id in instrument_ids:
                self._launch_instrument_agent(instrument_id)

            log.debug("%r: _instruments_launch completed.", self._platform_id)

    def _instruments_initialize(self):
        """
        Initializes all my instruments.

        @return dict with failing children. Empty if all ok.
        """
        instrument_ids = self._get_instrument_ids()
        children_with_errors = {}
        if len(instrument_ids):
            log.debug("%r: initializing instruments %s", self._platform_id, instrument_ids)
            for instrument_id in instrument_ids:
                err_msg = self._initialize_instrument(instrument_id)
                if err_msg is not None:
                    children_with_errors[instrument_id] = err_msg

            log.debug("%r: _instruments_initialize completed. children_with_errors=%s",
                      self._platform_id, children_with_errors)

        return children_with_errors

    def _instruments_execute_agent(self, command=None, create_command=None,
                                   expected_state=None):
        """
        Supporting routine for various commands sent to instruments.

        @param create_command invoked as create_command(instrument_id) for each
                              instrument to create the command to be executed.

        @param expected_state  If given, it is checked that the child gets to
                               this state.

        @return dict with children having caused some error. Empty if all
                children were processed OK.
        """
        instrument_ids = self._get_instrument_ids()
        assert instrument_ids == self._ia_clients.keys()

        children_with_errors = {}

        if not len(instrument_ids):
            return children_with_errors

        def execute_cmd(instrument_id, cmd):
            ia_client = self._ia_clients[instrument_id].ia_client

            try:
                retval = self._execute_instrument_agent(ia_client, cmd,
                                                        instrument_id)
            except:
                err_msg = "%r: exception executing command %r in instrument %r" % (
                          self._platform_id, command, instrument_id)
                log.exception(err_msg) #, exc_Info=True)
                return err_msg

            # verify state:
            try:
                state = ia_client.get_agent_state()
                if expected_state and expected_state != state:
                    err_msg = "%r: expected instrument state %r but got %r" % (
                              self._platform_id, expected_state, state)
                    log.error(err_msg)
                    return err_msg

            except:
                err_msg = "%r: exception while calling get_agent_state to instrument %r" % (
                          self._platform_id, instrument_id)
                log.exception(err_msg) #, exc_Info=True)
                return err_msg

            return None

        if command:
            log.debug("%r: executing command %r on my instruments: %s",
                      self._platform_id, command, str(instrument_ids))
        else:
            log.debug("%r: executing command on my instruments: %s",
                      self._platform_id, str(instrument_ids))

        for instrument_id in self._ia_clients:
            if expected_state:
                ia_client = self._ia_clients[instrument_id].ia_client
                sub_state = ia_client.get_agent_state()
                if expected_state == sub_state:
                    #
                    # already in the desired state; do nothing for this child:
                    #
                    log.trace("%r: instrument %r already in state: %r",
                              self._platform_id, instrument_id, expected_state)
                    continue

            cmd = AgentCommand(command=command) if command else create_command(instrument_id)
            err_msg = execute_cmd(instrument_id, cmd)

            if err_msg is not None:
                # some error happened; publish event:
                children_with_errors[instrument_id] = err_msg
                dd = self._ia_clients[instrument_id]
                self._status_manager.publish_device_failed_command_event(dd.resource_id,
                                                                         cmd,
                                                                         err_msg)
        return children_with_errors

    def _instruments_reset(self):
        """
        Executes RESET on all my instruments.

        @return dict with children having caused some error. Empty if all
                children were processed OK.
        """
        children_with_errors = self._instruments_execute_agent(
            command=ResourceAgentEvent.RESET,
            expected_state=ResourceAgentState.UNINITIALIZED)

        return children_with_errors

    def _instruments_go_active(self):
        """
        Executes GO_ACTIVE on all my instruments.

        @return dict with children having caused some error. Empty if all
                children were processed OK.
        """
        # NOTE: the instrument performs a "state discovery" as part of GO_ACTIVE;
        # so we do not check for any particular expected instrument state here:
        expected_state = None
        children_with_errors = self._instruments_execute_agent(
            command=ResourceAgentEvent.GO_ACTIVE,
            expected_state=expected_state)

        return children_with_errors

    def _instruments_go_inactive(self):
        """
        Executes GO_INACTIVE on all my instruments.

        @return dict with children having caused some error. Empty if all
                children were processed OK.
        """
        children_with_errors = self._instruments_execute_agent(
            command=ResourceAgentEvent.GO_INACTIVE,
            expected_state=ResourceAgentState.INACTIVE)

        return children_with_errors

    def _instruments_run(self):
        """
        Executes RUN on all my instruments.

        @return dict with children having caused some error. Empty if all
                children were processed OK.
        """
        children_with_errors = self._instruments_execute_agent(
            command=ResourceAgentEvent.RUN,
            expected_state=ResourceAgentState.COMMAND)

        return children_with_errors

    def _shutdown_and_terminate_instrument(self, instrument_id):
        """
        Executes RESET on the instrument and then terminates it.
        ("shutting down" an instrument is just resetting it if not already in
         UNINITIALIZED state)
        """

        dd = self._ia_clients[instrument_id]
        cmd = AgentCommand(ResourceAgentEvent.RESET)

        def reset():
            log.debug("%r: resetting %r", self._platform_id, instrument_id)

            ia_client = self._ia_clients[instrument_id].ia_client

            # do not reset if instrument already in UNINITIALIZED:
            if ResourceAgentState.UNINITIALIZED == ia_client.get_agent_state():
                return

            try:
                retval = self._execute_instrument_agent(ia_client, cmd,
                                                        instrument_id)
            except:
                err_msg = "%r: exception executing command %r in instrument %r" % (
                          self._platform_id, cmd, instrument_id)
                log.exception(err_msg) #, exc_Info=True)
                return err_msg

            # verify state:
            try:
                expected_state = ResourceAgentState.UNINITIALIZED
                state = ia_client.get_agent_state()
                if expected_state != state:
                    err_msg = "%r: expected instrument state %r but got %r" % (
                              self._platform_id, expected_state, state)
                    log.error(err_msg)
                    return err_msg

                return None

            except:
                err_msg = "%r: exception while calling get_agent_state to instrument %r" % (
                          self._platform_id, instrument_id)
                log.exception(err_msg) #, exc_Info=True)
                return err_msg

        def terminate():
            pid = dd.pid
            i_resource_id = dd.resource_id

            log.debug("%r: canceling instrument process: instrument_id=%r, pid=%r",
                      self._platform_id, instrument_id, pid)

            try:
                self._launcher.cancel_process(pid)

                self._status_manager.publish_device_removed_event(i_resource_id)

                log.debug(
                    "%r: canceled instrument process: instrument_id=%r, pid=%r",
                    self._platform_id, instrument_id, pid)

                return None

            except:
                log.exception("%r: exception in cancel_process for instrument_id=%r, pid=%r",
                              self._platform_id, instrument_id, pid)  # , exc_Info=True)

        err_msg = reset()
        if err_msg is None:
            # reset ok; now terminate:
            err_msg = terminate()

        if err_msg is not None:
            # some error happened; publish event:
            self._status_manager.publish_device_failed_command_event(dd.resource_id,
                                                                     cmd,
                                                                     err_msg)

        return err_msg

    def _instruments_shutdown_and_terminate(self):
        """
        Executes RESET and terminates all my instruments.
        ("shutting down" the instruments is just resetting them.)

        @return dict with children having caused some error. Empty if all
                children were processed OK.
        """
        instrument_ids = self._get_instrument_ids()
        assert instrument_ids == self._ia_clients.keys()

        instruments_with_errors = {}
        if len(instrument_ids):
            for instrument_id in instrument_ids:
                err_msg = self._shutdown_and_terminate_instrument(instrument_id)
                if err_msg is not None:
                    instruments_with_errors[instrument_id] = err_msg

        return instruments_with_errors

    def _instruments_pause(self):
        """
        Executes PAUSE on all my instruments.

        @return dict with children having caused some error. Empty if all
                children were processed OK.
        """
        children_with_errors = self._instruments_execute_agent(
            command=ResourceAgentEvent.PAUSE,
            expected_state=ResourceAgentState.STOPPED)

        return children_with_errors

    def _instruments_resume(self):
        """
        Executes RESUME on all my instruments.

        @return dict with children having caused some error. Empty if all
                children were processed OK.
        """
        children_with_errors = self._instruments_execute_agent(
            command=ResourceAgentEvent.RESUME,
            expected_state=ResourceAgentState.COMMAND)

        return children_with_errors

    def _instruments_clear(self):
        """
        Executes CLEAR on all my instruments.

        @return dict with children having caused some error. Empty if all
                children were processed OK.
        """
        children_with_errors = self._instruments_execute_agent(
            command=ResourceAgentEvent.CLEAR,
            expected_state=ResourceAgentState.IDLE)

        return children_with_errors

    ##############################################################
    # major operations dealing with orchestration and state
    # transitions involving child agents
    ##############################################################

    def _initialize(self, recursion):
        """
        Dispatches the INITIALIZE command.

        INITIALIZE is dispatched in a top-down fashion:
        - does proper initialization
        - if recursion is True, initializes instruments and sub-platforms

        @param recursion   True to initialize children.

        """
        assert self._plat_config, "platform_config must have been provided"

        log.info("%r: _initializing with provided platform_config...",
                 self._plat_config['platform_id'])

        # first, my own initialization:
        self._initialize_this_platform()

        # here, no errors occurred during initialization above. So, this agent
        # will transition to INACTIVE (see _handler_uninitialized_initialize)
        # regardless of the outcome of initializing the children below.

        # then, children initialization
        if recursion:
            # note that the launch of the children is started in on_start;
            # wait here until they are actually launched (see _children_launch):
            try:
                self._async_children_launched.get(timeout=self._timeout)
                log.debug("%r: _children_launch: LAUNCHED. Continuing with initialization",
                          self._platform_id)
            except:
                #
                # Do not proceed further with initialization of children.
                #
                log.exception("%r: exception while waiting children "
                              "to be launched. "
                              "Not proceeding with initialization of children.",
                              self._platform_id)
                return

            # All is OK here. Proceed with initializing children:
            try:
                # initialize sub-platforms
                self._subplatforms_initialize()

                # initialize instruments
                self._instruments_initialize()

            except:
                log.exception("%r: unexpected exception while initializing children: "
                              "any errors during this initialization should have "
                              "been handled with event notifications.", self._platform_id)

        result = None
        return result

    def _go_active(self, recursion):
        """
        Dispatches the GO_ACTIVE command.

        GO_ACTIVE is dispatched in a top-down fashion:
        - activates this platform (connects the driver)
        - if recursion is True, sends GO_ACTIVE to instruments and sub-platforms

        @param recursion   True to activate children.
        """

        # first myself
        self._go_active_this_platform()

        # then instruments and sub-platforms
        if recursion:
            try:
                self._instruments_go_active()
                self._subplatforms_go_active()

            except:
                log.exception("%r: unexpected exception while sending go_active to children: "
                              "any errors during this sequence should have "
                              "been handled with event notifications.", self._platform_id)
        result = None
        return result

    def _go_inactive(self, recursion):
        """
        Dispatches the GO_INACTIVE command.

        GO_INACTIVE is dispatched in a bottom-up fashion:
         - if recursion is True, issues GO_INACTIVE to sub-platforms
         - if recursion is True, issues GO_INACTIVE to instruments
         - processes the command at this platform.

        If recursion==True and any sub-platform or instrument fails the command,
        then this agent does NOT perform any actions on itself.

        @param recursion  If True, children are sent the GO_INACTIVE command
                          (with corresponding recursion parameter set to True
                           in the case of platforms).
        """

        if recursion:
            # first sub-platforms:
            subplatforms_with_errors = self._subplatforms_go_inactive()

            # we proceed with instruments even if some sub-platforms failed.

            # then my own instruments:
            instruments_with_errors = self._instruments_go_inactive()

            if len(subplatforms_with_errors) or len(instruments_with_errors):
                #
                # Do not proceed further. Note that events with the errors
                # should have already been published.
                #
                log.debug("%r: some sub-platforms or instruments failed to go_inactive. "
                          "Not proceeding with my own go_inactive. "
                          "subplatforms_with_errors=%s "
                          "instruments_with_errors=%s",
                          self._platform_id, subplatforms_with_errors, instruments_with_errors)
                return

        # then myself:
        result = self._go_inactive_this_platform()
        return result

    def _run(self, recursion):
        """
        Dispatches the RUN command.

        RUN is dispatched in a top-down fashion:
         - processes the command at this platform (which does nothing, actually)
         - if recursion is True, issues RUN to instruments
         - if recursion is True, issues RUN to sub-platforms
        """
        # first myself
        self._run_this_platform()

        if recursion:
            # first sub-platforms:
            self._instruments_run()

            # we proceed with instruments even if some sub-platforms failed.

            # then my own instruments:
            self._subplatforms_run()

        result = None
        return result

    def _reset(self, recursion):
        """
        Dispatches the RESET command.

        RESET is dispatched in a bottom-up fashion:
        - if recursion is True, reset the children
        - then reset this platform itself.

        @param recursion  If True, sub-platform are sent the RESET command
                          (with corresponding recursion parameter set to True),
                          and intruments are also sent RESET (no recursion
                          parameter is applicable to instruments).
        """

        log.debug("%r: _reset: recursion=%s", self._platform_id, recursion)

        if recursion:
            # first sub-platforms:
            subplatforms_with_errors = self._subplatforms_reset()

            # we proceed with instruments even if some sub-platforms failed.

            # then my own instruments:
            instruments_with_errors = self._instruments_reset()

            if len(subplatforms_with_errors) or len(instruments_with_errors):
                #
                # Do not proceed further. Note that events with the errors
                # should have already been published.
                #
                log.debug("%r: some sub-platforms or instruments failed to reset. "
                          "Not proceeding with my own reset. "
                          "subplatforms_with_errors=%s "
                          "instruments_with_errors=%s",
                          self._platform_id, subplatforms_with_errors, instruments_with_errors)
                return

        # then myself
        self._reset_this_platform()

    def _shutdown(self, recursion):
        """
        Dispatches a SHUTDOWN request.

        SHUTDOWN is dispatched in a bottom-up fashion:
        - if recursion is True, shuts down and terminates the sub-platforms
          and the instruments
        - then brings this platform agent to the uninitialized state.
          Note that the platform can not actually "shutdown" itself.

        If recursion==True and any sub-platform or instrument fails to shutdown
        or terminate, then this agent does NOT perform any actions on itself.

        @param recursion   True to "shutdown" children.
        """

        log.debug("%r: _shutdown: recursion=%s", self._platform_id, recursion)

        if recursion:
            # shutdown and terminate sub-platforms:
            subplatforms_with_errors = self._subplatforms_shutdown_and_terminate()

            # we proceed with instruments even if some sub-platforms failed.

            # shutdown and terminate instruments:
            instruments_with_errors = self._instruments_shutdown_and_terminate()

            if len(subplatforms_with_errors) or len(instruments_with_errors):
                #
                # Do not proceed further. Note that events with the errors
                # should have already been published.
                #
                log.debug("%r: some sub-platforms or instruments failed to shutdown "
                          "or terminate. Not proceeding with my own shutdown. "
                          "subplatforms_with_errors=%s "
                          "instruments_with_errors=%s",
                          self._platform_id, subplatforms_with_errors, instruments_with_errors)
                return

        # "shutdown" myself
        self._shutdown_this_platform()

    def _pause(self, recursion):
        """
        Dispatches the PAUSE command.

        PAUSE is dispatched in a bottom-up fashion:
        - if recursion is True, pause the children
        - then pause this platform itself.

        If recursion==True and any sub-platform or instrument fails the command,
        then this agent does NOT perform any actions on itself.

        @param recursion  If True, children are sent the PAUSE command
                          (with corresponding recursion parameter set to True
                           in the case of platforms).
        """
        if recursion:
            # first sub-platforms:
            subplatforms_with_errors = self._subplatforms_pause()

            # we proceed with instruments even if some sub-platforms failed.

            # then my own instruments:
            instruments_with_errors = self._instruments_pause()

            if len(subplatforms_with_errors) or len(instruments_with_errors):
                #
                # Do not proceed further. Note that events with the errors
                # should have already been published.
                #
                log.debug("%r: some sub-platforms or instruments failed to pause. "
                          "Not proceeding with my own pause. "
                          "subplatforms_with_errors=%s "
                          "instruments_with_errors=%s",
                          self._platform_id, subplatforms_with_errors, instruments_with_errors)
                return

        # then myself
        self._pause_this_platform()

    def _resume(self, recursion):
        """
        Dispatches the RESUME command.

        RESUME is dispatched in a bottom-up fashion:
        - if recursion is True, resume the children
        - then resume this platform itself.

        If recursion==True and any sub-platform or instrument fails the command,
        then this agent does NOT perform any actions on itself.

        @param recursion  If True, children are sent the RESUME command
                          (with corresponding recursion parameter set to True
                           in the case of platforms).
        """
        if recursion:
            # first sub-platforms:
            subplatforms_with_errors = self._subplatforms_resume()

            # we proceed with instruments even if some sub-platforms failed.

            # then my own instruments:
            instruments_with_errors = self._instruments_resume()

            if len(subplatforms_with_errors) or len(instruments_with_errors):
                #
                # Do not proceed further. Note that events with the errors
                # should have already been published.
                #
                log.debug("%r: some sub-platforms or instruments failed to resume. "
                          "Not proceeding with my own resume. "
                          "subplatforms_with_errors=%s "
                          "instruments_with_errors=%s",
                          self._platform_id, subplatforms_with_errors, instruments_with_errors)
                return

        # then myself
        self._resume_this_platform()

    def _clear(self, recursion):
        """
        Dispatches the CLEAR command.

        CLEAR is dispatched in a bottom-up fashion:
        - if recursion is True, "clear" the children
        - then "clear" this platform itself.

        If recursion==True and any sub-platform or instrument fails the command,
        then this agent does NOT perform any actions on itself.

        @param recursion  If True, children are sent the CLEAR command
                          (with corresponding recursion parameter set to True
                           in the case of platforms).
        """
        if recursion:
            # first sub-platforms:
            subplatforms_with_errors = self._subplatforms_clear()

            # we proceed with instruments even if some sub-platforms failed.

            # then my own instruments:
            instruments_with_errors = self._instruments_clear()

            if len(subplatforms_with_errors) or len(instruments_with_errors):
                #
                # Do not proceed further. Note that events with the errors
                # should have already been published.
                #
                log.debug("%r: some sub-platforms or instruments failed to clear. "
                          "Not proceeding with my own clear. "
                          "subplatforms_with_errors=%s "
                          "instruments_with_errors=%s",
                          self._platform_id, subplatforms_with_errors, instruments_with_errors)
                return

        # then myself:
        self._clear_this_platform()

    ##############################################################
    # main operations *not* involving commands to child agents
    ##############################################################

    def _start_resource_monitoring(self):
        """
        Starts resource monitoring.
        """
        self._assert_driver()

        self._platform_resource_monitor = PlatformResourceMonitor(
            self._platform_id, self._platform_attributes,
            self._get_attribute_values, self.evt_recv)

        self._platform_resource_monitor.start_resource_monitoring()

    def _stop_resource_monitoring(self):
        """
        Stops resource monitoring.
        """
        assert self._platform_resource_monitor is not None, \
            "_start_resource_monitoring must have been called first"

        self._platform_resource_monitor.destroy()
        self._platform_resource_monitor = None

    ##############################################################
    # LAUNCHING event handlers.
    ##############################################################

    def _handler_launching_launch_complete(self, *args, **kwargs):
        """
        """
        if log.isEnabledFor(logging.TRACE):  # pragma: no cover
            log.trace("%r/%s args=%s kwargs=%s",
                      self._platform_id, self.get_agent_state(), str(args), str(kwargs))

        next_state = PlatformAgentState.UNINITIALIZED
        result = None

        return next_state, result

    ##############################################################
    # UNINITIALIZED event handlers.
    ##############################################################

    def _handler_uninitialized_initialize(self, *args, **kwargs):
        """
        """
        if log.isEnabledFor(logging.TRACE):  # pragma: no cover
            log.trace("%r/%s args=%s kwargs=%s",
                self._platform_id, self.get_agent_state(), str(args), str(kwargs))

        recursion = self._get_recursion_parameter("_handler_uninitialized_initialize", args, kwargs)

        next_state = PlatformAgentState.INACTIVE
        result = self._initialize(recursion)

        return next_state, result

    ##############################################################
    # INACTIVE event handlers.
    ##############################################################

    def _handler_inactive_reset(self, *args, **kwargs):
        """
        """
        if log.isEnabledFor(logging.TRACE):  # pragma: no cover
            log.trace("%r/%s args=%s kwargs=%s",
                self._platform_id, self.get_agent_state(), str(args), str(kwargs))

        recursion = self._get_recursion_parameter("_handler_inactive_reset", args, kwargs)

        next_state = PlatformAgentState.UNINITIALIZED
        result = self._reset(recursion)

        return next_state, result

    def _handler_inactive_go_active(self, *args, **kwargs):
        """
        """
        if log.isEnabledFor(logging.TRACE):  # pragma: no cover
            log.trace("%r/%s args=%s kwargs=%s",
                self._platform_id, self.get_agent_state(), str(args), str(kwargs))

        recursion = self._get_recursion_parameter("_handler_inactive_reset", args, kwargs)

        next_state = PlatformAgentState.IDLE
        result = self._go_active(recursion)

        return next_state, result

    ##############################################################
    # IDLE event handlers.
    ##############################################################

    def _handler_idle_reset(self, *args, **kwargs):
        """
        """
        if log.isEnabledFor(logging.TRACE):  # pragma: no cover
            log.trace("%r/%s args=%s kwargs=%s",
                self._platform_id, self.get_agent_state(), str(args), str(kwargs))

        recursion = self._get_recursion_parameter("_handler_idle_reset", args, kwargs)

        next_state = PlatformAgentState.UNINITIALIZED
        result = self._reset(recursion)

        return next_state, result

    def _handler_idle_go_inactive(self, *args, **kwargs):
        """
        """
        if log.isEnabledFor(logging.TRACE):  # pragma: no cover
            log.trace("%r/%s args=%s kwargs=%s",
                self._platform_id, self.get_agent_state(), str(args), str(kwargs))

        recursion = self._get_recursion_parameter("_handler_idle_go_inactive", args, kwargs)

        next_state = PlatformAgentState.INACTIVE
        result = self._go_inactive(recursion)

        return next_state, result

    def _handler_idle_run(self, *args, **kwargs):
        """
        """
        if log.isEnabledFor(logging.TRACE):  # pragma: no cover
            log.trace("%r/%s args=%s kwargs=%s",
                self._platform_id, self.get_agent_state(), str(args), str(kwargs))

        recursion = self._get_recursion_parameter("_handler_idle_run", args, kwargs)

        next_state = PlatformAgentState.COMMAND
        result = self._run(recursion)

        return next_state, result

    ##############################################################
    # STOPPED event handlers.
    ##############################################################

    def _handler_stopped_resume(self, *args, **kwargs):
        """
        Transitions to COMMAND state.
        """
        if log.isEnabledFor(logging.TRACE):  # pragma: no cover
            log.trace("%r/%s args=%s kwargs=%s",
                self._platform_id, self.get_agent_state(), str(args), str(kwargs))

        recursion = self._get_recursion_parameter("_handler_stopped_resume", args, kwargs)

        next_state = PlatformAgentState.COMMAND
        result = self._resume(recursion)

        return next_state, result

    def _handler_stopped_clear(self, *args, **kwargs):
        """
        Transitions to IDLE state.
        """
        if log.isEnabledFor(logging.TRACE):  # pragma: no cover
            log.trace("%r/%s args=%s kwargs=%s",
                self._platform_id, self.get_agent_state(), str(args), str(kwargs))

        recursion = self._get_recursion_parameter("_handler_stopped_clear", args, kwargs)

        next_state = PlatformAgentState.IDLE
        result = self._clear(recursion)

        return next_state, result

    ##############################################################
    # COMMAND event handlers.
    ##############################################################

    def _handler_command_reset(self, *args, **kwargs):
        """
        """
        if log.isEnabledFor(logging.TRACE):  # pragma: no cover
            log.trace("%r/%s args=%s kwargs=%s",
                self._platform_id, self.get_agent_state(), str(args), str(kwargs))

        recursion = self._get_recursion_parameter("_handler_command_reset", args, kwargs)

        next_state = PlatformAgentState.UNINITIALIZED
        result = self._reset(recursion)

        return next_state, result

    def _handler_command_clear(self, *args, **kwargs):
        """
        Transitions to IDLE state.
        """
        if log.isEnabledFor(logging.TRACE):  # pragma: no cover
            log.trace("%r/%s args=%s kwargs=%s",
                self._platform_id, self.get_agent_state(), str(args), str(kwargs))

        recursion = self._get_recursion_parameter("_handler_command_clear", args, kwargs)

        next_state = PlatformAgentState.IDLE
        result = self._clear(recursion)

        return next_state, result

    def _handler_command_pause(self, *args, **kwargs):
        """
        Transitions to STOPPED state.
        """
        if log.isEnabledFor(logging.TRACE):  # pragma: no cover
            log.trace("%r/%s args=%s kwargs=%s",
                self._platform_id, self.get_agent_state(), str(args), str(kwargs))

        recursion = self._get_recursion_parameter("_handler_command_pause", args, kwargs)

        next_state = PlatformAgentState.STOPPED
        result = self._pause(recursion)

        return next_state, result

    ##############################################################
    # Capabilities interface and event handlers.
    ##############################################################

    def _handler_get_resource_capabilities(self, *args, **kwargs):
        """
        """
        if log.isEnabledFor(logging.TRACE):  # pragma: no cover
            log.trace("%r/%s args=%s kwargs=%s",
                self._platform_id, self.get_agent_state(), str(args), str(kwargs))

        result = self._plat_driver.get_resource_capabilities(*args, **kwargs)
        next_state = None
        return next_state, result

    def _filter_capabilities(self, events):

        events_out = [x for x in events if PlatformAgentCapability.has(x)]
        return events_out

    ##############################################################
    # Resource interface and common resource event handlers.
    ##############################################################

    def _handler_get_resource(self, *args, **kwargs):
        """
        """
        if log.isEnabledFor(logging.TRACE):  # pragma: no cover
            log.trace("%r/%s args=%s kwargs=%s",
                      self._platform_id, self.get_agent_state(), str(args), str(kwargs))

        result = self._plat_driver.get_resource(*args, **kwargs)
        return None, result

    def _handler_set_resource(self, *args, **kwargs):
        """
        """
        if log.isEnabledFor(logging.TRACE):  # pragma: no cover
            log.trace("%r/%s args=%s kwargs=%s",
                      self._platform_id, self.get_agent_state(), str(args), str(kwargs))

        result = self._plat_driver.set_resource(*args, **kwargs)
        return None, result

    def _handler_execute_resource(self, *args, **kwargs):
        """
        """
        if log.isEnabledFor(logging.TRACE):  # pragma: no cover
            log.trace("%r/%s args=%s kwargs=%s",
                      self._platform_id, self.get_agent_state(), str(args), str(kwargs))

        result = self._plat_driver.execute_resource(*args, **kwargs)
        return None, result

    def _handler_get_resource_state(self, *args, **kwargs):
        result = self._plat_driver.get_resource_state(*args, **kwargs)
        return None, result

    def _handler_ping_resource(self, *args, **kwargs):
        """
        Pings the driver.
        """
        if log.isEnabledFor(logging.TRACE):  # pragma: no cover
            log.trace("%r/%s args=%s kwargs=%s",
                      self._platform_id, self.get_agent_state(), str(args), str(kwargs))

        result = self._trigger_driver_event(PlatformDriverEvent.PING)

        return None, result

    ##############################################################
    # Resource monitoring
    ##############################################################

    def _handler_start_resource_monitoring(self, *args, **kwargs):
        """
        Starts resource monitoring and transitions to MONITORING state.
        """
        if log.isEnabledFor(logging.TRACE):  # pragma: no cover
            log.trace("%r/%s args=%s kwargs=%s",
                self._platform_id, self.get_agent_state(), str(args), str(kwargs))

        try:
            result = self._start_resource_monitoring()

            next_state = PlatformAgentState.MONITORING

        except:
            log.exception("error in _start_resource_monitoring") #, exc_Info=True)
            raise

        return (next_state, result)

    def _handler_stop_resource_monitoring(self, *args, **kwargs):
        """
        Stops resource monitoring and transitions to COMMAND state.
        """
        if log.isEnabledFor(logging.TRACE):  # pragma: no cover
            log.trace("%r/%s args=%s kwargs=%s",
                self._platform_id, self.get_agent_state(), str(args), str(kwargs))

        try:
            result = self._stop_resource_monitoring()

            next_state = PlatformAgentState.COMMAND

        except:
            log.exception("error in _stop_resource_monitoring") #, exc_Info=True)
            raise

        return (next_state, result)

    ##############################################################
    # LOST_CONNECTION event handlers.
    ##############################################################

    def _handler_lost_connection_enter(self, *args, **kwargs):
        """
        Publishes a ResourceAgentConnectionLostErrorEvent
        and starts reconnection greenlet.
        """
        super(PlatformAgent, self)._common_state_enter(*args, **kwargs)
        log.error("%r: (LC) lost connection to the device. Will attempt to reconnect...",
                  self._platform_id)

        self._event_publisher.publish_event(
            event_type='ResourceAgentConnectionLostErrorEvent',
            origin_type=self.ORIGIN_TYPE,
            origin=self.resource_id)

        # Setup reconnect timer.
        self._autoreconnect_greenlet = spawn(self._autoreconnect)

    def _handler_lost_connection_exit(self, *args, **kwargs):
        """
        Updates flag to stop the reconnection greenlet.
        """
        self._autoreconnect_greenlet = None
        super(PlatformAgent, self)._common_state_exit(*args, **kwargs)

    def _autoreconnect(self):
        """
        Calls self._fsm.on_event(ResourceAgentEvent.AUTORECONNECT) every few
        seconds.
        """
        log.debug("%r: (LC) _autoreconnect starting", self._platform_id)
        while self._autoreconnect_greenlet:
            sleep(5)
            if self._autoreconnect_greenlet:
                try:
                    self._fsm.on_event(ResourceAgentEvent.AUTORECONNECT)
                except:
                    pass

        log.debug("%r: (LC) _autoreconnect ended", self._platform_id)

    def _handler_lost_connection_autoreconnect(self, *args, **kwargs):

        log.debug("%r: (LC) _handler_lost_connection_autoreconnect: trying CONNECT...",
                  self._platform_id)
        try:
            driver_state = self._trigger_driver_event(PlatformDriverEvent.CONNECT)

        except Exception as e:
            log.debug("%r: (LC) Exception while trying CONNECT: %s", self._platform_id, e)
            return None, None

        assert driver_state == PlatformDriverState.CONNECTED

        if self._state_when_lost == PlatformAgentState.MONITORING:
            self._start_resource_monitoring()

        next_state = self._state_when_lost

        log.debug("%r: (LC) _handler_lost_connection_autoreconnect: next_state=%s",
                  self._platform_id, next_state)

        return next_state, None

    def _handler_lost_connection_reset(self, *args, **kwargs):
        """
        """
        if log.isEnabledFor(logging.TRACE):  # pragma: no cover
            log.trace("%r/%s args=%s kwargs=%s",
                      self._platform_id, self.get_agent_state(), str(args), str(kwargs))

        recursion = self._get_recursion_parameter("_handler_lost_connection_reset", args, kwargs)

        next_state = PlatformAgentState.UNINITIALIZED
        result = self._reset(recursion)

        return next_state, result

    def _handler_lost_connection_go_inactive(self, *args, **kwargs):
        """
        """
        if log.isEnabledFor(logging.TRACE):  # pragma: no cover
            log.trace("%r/%s args=%s kwargs=%s",
                      self._platform_id, self.get_agent_state(), str(args), str(kwargs))

        recursion = self._get_recursion_parameter("_handler_lost_connection_go_inactive", args, kwargs)

        next_state = PlatformAgentState.INACTIVE
        result = self._go_inactive(recursion)

        return next_state, result

    ##############################################################
    # some common event handlers.
    ##############################################################

    def _handler_connection_lost_driver_event(self, *args, **kwargs):
        """
        Handle a connection lost event from the driver.
        """
        if log.isEnabledFor(logging.TRACE):  # pragma: no cover
            log.trace("%r/%s args=%s kwargs=%s",
                      self._platform_id, self.get_agent_state(), str(args), str(kwargs))

        self._state_when_lost = self.get_agent_state()
        log.debug("%r: (LC) _handler_connection_lost_driver_event: _state_when_lost=%s",
                  self._platform_id, self._state_when_lost)

        if self._platform_resource_monitor:
            self._stop_resource_monitoring()

        return PlatformAgentState.LOST_CONNECTION, None

    def _handler_shutdown(self, *args, **kwargs):
        """
        """
        if log.isEnabledFor(logging.TRACE):  # pragma: no cover
            log.trace("%r/%s args=%s kwargs=%s",
                      self._platform_id, self.get_agent_state(), str(args), str(kwargs))

        recursion = self._get_recursion_parameter("_handler_shutdown", args, kwargs)

        next_state = PlatformAgentState.UNINITIALIZED
        result = self._shutdown(recursion)

        return next_state, result

    ##############################################################
    # Agent parameter functions.
    ##############################################################

    def aparam_set_aggstatus(self, params):
        """
        Sets the "aggstatus" for a particular status name.

        @params a dict indicating the status value for each desired status type
        """

        # TODO align the return codes with the expected API for
        # aparam_set_xxx  (which is not very clear from looking at
        # InstrumentAgent or ResourceAgent at this moment).

        if not isinstance(params, dict):
            return -1

        log.debug("%r: aparam_set_aggstatus: params=%s",
                  self._platform_id, params)

        for status_name, status in params.iteritems():
            retval = self._status_manager.set_aggstatus(status_name, status)
            if retval != 0:
                return retval

        return 0

    ##############################################################
    # Base class overrides for state and cmd error alerts.
    ##############################################################

    """
    Some version of this code needs to be placed wherever a sample arrives
    for publication.

       # If the sample event is encoded, load it back to a dict.
        if isinstance(val, str):
            val = json.loads(val)

        self._asp.on_sample(val)
        try:
            stream_name = val['stream_name']
            values = val['values']
            for v in values:
                value = v['value']
                value_id = v['value_id']
                self._aam.process_alerts(stream_name=stream_name,
                                         value=value, value_id=value_id)
    """    

    def _on_state_enter(self, state):
        self._aam.process_alerts(state=state)

    def _on_command_error(self, cmd, execute_cmd, args, kwargs, ex):
        self._aam.process_alerts(command=execute_cmd, command_success=False)
        super(PlatformAgent, self)._on_command_error(cmd, execute_cmd, args,
                                                       kwargs, ex)

    ##############################################################
    # FSM setup.
    ##############################################################

    def _construct_fsm(self, states=PlatformAgentState, events=PlatformAgentEvent):
        """
        """
        log.debug("constructing fsm")

        super(PlatformAgent, self)._construct_fsm(states=states,
                                                  events=events)

        # LAUNCHING state event handlers.
        self._fsm.add_handler(PlatformAgentState.LAUNCHING, PlatformAgentEvent.LAUNCH_COMPLETE, self._handler_launching_launch_complete)

        # UNINITIALIZED state event handlers.
        self._fsm.add_handler(PlatformAgentState.UNINITIALIZED, PlatformAgentEvent.INITIALIZE, self._handler_uninitialized_initialize)
        self._fsm.add_handler(PlatformAgentState.UNINITIALIZED, PlatformAgentEvent.SHUTDOWN, self._handler_shutdown)

        # INACTIVE state event handlers.
        self._fsm.add_handler(PlatformAgentState.INACTIVE, PlatformAgentEvent.RESET, self._handler_inactive_reset)
        self._fsm.add_handler(PlatformAgentState.INACTIVE, PlatformAgentEvent.SHUTDOWN, self._handler_shutdown)
        self._fsm.add_handler(PlatformAgentState.INACTIVE, PlatformAgentEvent.GO_ACTIVE, self._handler_inactive_go_active)
        self._fsm.add_handler(PlatformAgentState.INACTIVE, PlatformAgentEvent.GET_RESOURCE_STATE, self._handler_get_resource_state)
        self._fsm.add_handler(PlatformAgentState.INACTIVE, PlatformAgentEvent.PING_RESOURCE, self._handler_ping_resource)
        self._fsm.add_handler(PlatformAgentState.INACTIVE, PlatformAgentEvent.GET_RESOURCE_CAPABILITIES, self._handler_get_resource_capabilities)

        # IDLE state event handlers.
        self._fsm.add_handler(PlatformAgentState.IDLE, PlatformAgentEvent.RESET, self._handler_idle_reset)
        self._fsm.add_handler(PlatformAgentState.IDLE, PlatformAgentEvent.SHUTDOWN, self._handler_shutdown)
        self._fsm.add_handler(PlatformAgentState.IDLE, PlatformAgentEvent.GO_INACTIVE, self._handler_idle_go_inactive)
        self._fsm.add_handler(PlatformAgentState.IDLE, PlatformAgentEvent.RUN, self._handler_idle_run)
        self._fsm.add_handler(PlatformAgentState.IDLE, PlatformAgentEvent.GET_RESOURCE_STATE, self._handler_get_resource_state)
        self._fsm.add_handler(PlatformAgentState.IDLE, PlatformAgentEvent.PING_RESOURCE, self._handler_ping_resource)
        self._fsm.add_handler(PlatformAgentState.IDLE, PlatformAgentEvent.GET_RESOURCE_CAPABILITIES, self._handler_get_resource_capabilities)
        self._fsm.add_handler(PlatformAgentState.IDLE, PlatformAgentEvent.LOST_CONNECTION, self._handler_connection_lost_driver_event)

        # STOPPED state event handlers.
        self._fsm.add_handler(PlatformAgentState.STOPPED, PlatformAgentEvent.RESUME, self._handler_stopped_resume)
        self._fsm.add_handler(PlatformAgentState.STOPPED, PlatformAgentEvent.CLEAR, self._handler_stopped_clear)
        self._fsm.add_handler(PlatformAgentState.STOPPED, PlatformAgentEvent.GET_RESOURCE_STATE, self._handler_get_resource_state)
        self._fsm.add_handler(PlatformAgentState.STOPPED, PlatformAgentEvent.PING_RESOURCE, self._handler_ping_resource)
        self._fsm.add_handler(PlatformAgentState.STOPPED, PlatformAgentEvent.GET_RESOURCE_CAPABILITIES, self._handler_get_resource_capabilities)
        self._fsm.add_handler(PlatformAgentState.STOPPED, PlatformAgentEvent.LOST_CONNECTION, self._handler_connection_lost_driver_event)

        # COMMAND and MONITORING common state event handlers.
        for state in [PlatformAgentState.COMMAND, PlatformAgentState.MONITORING]:
            self._fsm.add_handler(state, PlatformAgentEvent.RESET, self._handler_command_reset)
            self._fsm.add_handler(state, PlatformAgentEvent.SHUTDOWN, self._handler_shutdown)
            self._fsm.add_handler(state, PlatformAgentEvent.GET_RESOURCE_CAPABILITIES, self._handler_get_resource_capabilities)
            self._fsm.add_handler(state, PlatformAgentEvent.GET_RESOURCE_STATE, self._handler_get_resource_state)
            self._fsm.add_handler(state, PlatformAgentEvent.PING_RESOURCE, self._handler_ping_resource)
            self._fsm.add_handler(state, PlatformAgentEvent.GET_RESOURCE, self._handler_get_resource)
            self._fsm.add_handler(state, PlatformAgentEvent.SET_RESOURCE, self._handler_set_resource)
            self._fsm.add_handler(state, PlatformAgentEvent.EXECUTE_RESOURCE, self._handler_execute_resource)
            self._fsm.add_handler(state, PlatformAgentEvent.LOST_CONNECTION, self._handler_connection_lost_driver_event)

        # additional COMMAND state event handlers.
        self._fsm.add_handler(PlatformAgentState.COMMAND, PlatformAgentEvent.GO_INACTIVE, self._handler_idle_go_inactive)
        self._fsm.add_handler(PlatformAgentState.COMMAND, PlatformAgentEvent.PAUSE, self._handler_command_pause)
        self._fsm.add_handler(PlatformAgentState.COMMAND, PlatformAgentEvent.CLEAR, self._handler_command_clear)
        self._fsm.add_handler(PlatformAgentState.COMMAND, PlatformAgentEvent.START_MONITORING, self._handler_start_resource_monitoring)

        # additional MONITORING state event handlers.
        self._fsm.add_handler(PlatformAgentState.MONITORING, PlatformAgentEvent.STOP_MONITORING, self._handler_stop_resource_monitoring)

        # LOST_CONNECTION state event handlers.
        self._fsm.add_handler(PlatformAgentState.LOST_CONNECTION, PlatformAgentEvent.ENTER, self._handler_lost_connection_enter)
        self._fsm.add_handler(PlatformAgentState.LOST_CONNECTION, PlatformAgentEvent.EXIT, self._handler_lost_connection_exit)
        self._fsm.add_handler(PlatformAgentState.LOST_CONNECTION, PlatformAgentEvent.RESET, self._handler_lost_connection_reset)
        self._fsm.add_handler(PlatformAgentState.LOST_CONNECTION, PlatformAgentEvent.AUTORECONNECT, self._handler_lost_connection_autoreconnect)
        self._fsm.add_handler(PlatformAgentState.LOST_CONNECTION, PlatformAgentEvent.GO_INACTIVE, self._handler_lost_connection_go_inactive)
        self._fsm.add_handler(PlatformAgentState.LOST_CONNECTION, PlatformAgentEvent.GET_RESOURCE_CAPABILITIES, self._handler_get_resource_capabilities)
        self._fsm.add_handler(PlatformAgentState.LOST_CONNECTION, PlatformAgentEvent.GET_RESOURCE_STATE, self._handler_get_resource_state)
<|MERGE_RESOLUTION|>--- conflicted
+++ resolved
@@ -228,7 +228,6 @@
         # event subscribers, and helps with related publications.
         self._status_manager = None
 
-<<<<<<< HEAD
         #####################################
         # lost_connection handling:
 
@@ -242,11 +241,6 @@
         self._aam = None
 
 
-=======
-        # Agent alert manager.
-        self._aam = None
-
->>>>>>> 229444f5
         log.info("PlatformAgent constructor complete.")
 
         # for debugging purposes
