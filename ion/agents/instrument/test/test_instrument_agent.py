#!/usr/bin/env python

"""
@package ion.agents.instrument.test.test_instrument_agent
@file ion/agents.instrument/test_instrument_agent.py
@author Edward Hunter
@brief Test cases for R2 instrument agent.
"""

__author__ = 'Edward Hunter'
__license__ = 'Apache 2.0'

# Import pyon first for monkey patching.

# Pyon log and config objects.
from pyon.public import log
from pyon.public import CFG

# Standard imports.
import sys
import time
import socket
import re
import json
import unittest
import os

# 3rd party imports.
import gevent
from gevent.event import AsyncResult
from nose.plugins.attrib import attr
from mock import patch

# Pyon pubsub and event support.
from pyon.event.event import EventSubscriber, EventPublisher
from pyon.ion.stream import StandaloneStreamSubscriber
from ion.services.dm.utility.granule_utils import RecordDictionaryTool

# Pyon unittest support.
from pyon.util.int_test import IonIntegrationTestCase

# Pyon Object Serialization
from pyon.core.bootstrap import get_obj_registry
from pyon.core.object import IonObjectDeserializer

# Pyon exceptions.
from pyon.core.exception import BadRequest, Conflict, Timeout, ResourceError
from pyon.core.exception import IonException

# Agent imports.
from pyon.util.context import LocalContextMixin
from pyon.agent.agent import ResourceAgentClient
from pyon.agent.agent import ResourceAgentState
from pyon.agent.agent import ResourceAgentEvent

# Driver imports.
from ion.agents.instrument.direct_access.direct_access_server import DirectAccessTypes
from ion.agents.instrument.driver_int_test_support import DriverIntegrationTestSupport
from ion.agents.instrument.driver_process import DriverProcessType
from ion.agents.instrument.driver_process import ZMQEggDriverProcess

# Objects and clients.
from interface.objects import AgentCommand
from interface.objects import CapabilityType
from interface.objects import AgentCapability
from interface.services.icontainer_agent import ContainerAgentClient
from interface.services.dm.ipubsub_management_service import PubsubManagementServiceClient
from interface.services.dm.idataset_management_service import DatasetManagementServiceClient

# Alarms.
from pyon.public import IonObject
from interface.objects import StreamAlertType, AggregateStatusType

from ooi.timer import Timer

"""
bin/nosetests -s -v --nologcapture ion/agents/instrument/test/test_gateway_to_instrument_agent.py:TestInstrumentAgentViaGateway
bin/nosetests -s -v --nologcapture ion/agents/instrument/test/test_instrument_agent.py:TestInstrumentAgent
bin/nosetests -s -v --nologcapture ion/agents/instrument/test/test_instrument_agent.py:TestInstrumentAgent.test_initialize
bin/nosetests -s -v --nologcapture ion/agents/instrument/test/test_instrument_agent.py:TestInstrumentAgent.test_resource_states
bin/nosetests -s -v --nologcapture ion/agents/instrument/test/test_instrument_agent.py:TestInstrumentAgent.test_states
bin/nosetests -s -v --nologcapture ion/agents/instrument/test/test_instrument_agent.py:TestInstrumentAgent.test_get_set
bin/nosetests -s -v --nologcapture ion/agents/instrument/test/test_instrument_agent.py:TestInstrumentAgent.test_get_set_errors
bin/nosetests -s -v --nologcapture ion/agents/instrument/test/test_instrument_agent.py:TestInstrumentAgent.test_get_set_agent
bin/nosetests -s -v --nologcapture ion/agents/instrument/test/test_instrument_agent.py:TestInstrumentAgent.test_poll
bin/nosetests -s -v --nologcapture ion/agents/instrument/test/test_instrument_agent.py:TestInstrumentAgent.test_autosample
bin/nosetests -s -v --nologcapture ion/agents/instrument/test/test_instrument_agent.py:TestInstrumentAgent.test_capabilities
bin/nosetests -s -v --nologcapture ion/agents/instrument/test/test_instrument_agent.py:TestInstrumentAgent.test_command_errors
bin/nosetests -s -v --nologcapture ion/agents/instrument/test/test_instrument_agent.py:TestInstrumentAgent.test_direct_access
bin/nosetests -s -v --nologcapture ion/agents/instrument/test/test_instrument_agent.py:TestInstrumentAgent.test_test
bin/nosetests -s -v --nologcapture ion/agents/instrument/test/test_instrument_agent.py:TestInstrumentAgent.test_states_special
bin/nosetests -s -v --nologcapture ion/agents/instrument/test/test_instrument_agent.py:TestInstrumentAgent.test_data_buffering
"""

###############################################################################
# Global constants.
###############################################################################

# Real and simulated devcies we test against.
DEV_ADDR = CFG.device.sbe37.host
DEV_PORT = CFG.device.sbe37.port
#DEV_ADDR = 'localhost'
#DEV_ADDR = '67.58.49.220' 
#DEV_ADDR = '137.110.112.119' # Moxa DHCP in Edward's office.
#DEV_ADDR = 'sbe37-simulator.oceanobservatories.org' # Simulator addr.
#DEV_PORT = 4001 # Moxa port or simulator random data.
#DEV_PORT = 4002 # Simulator sine data.

DEV_ADDR = CFG.device.sbe37.host
DEV_PORT = CFG.device.sbe37.port
DATA_PORT = CFG.device.sbe37.port_agent_data_port
CMD_PORT = CFG.device.sbe37.port_agent_cmd_port
PA_BINARY = CFG.device.sbe37.port_agent_binary

# Work dir and logger delimiter.
WORK_DIR = '/tmp/'
DELIM = ['<<','>>']

from ion.agents.instrument.instrument_agent import InstrumentAgent
# Agent parameters.
IA_RESOURCE_ID = '123xyz'
IA_NAME = 'Agent007'
IA_MOD = 'ion.agents.instrument.instrument_agent'
IA_CLS = 'InstrumentAgent'

# A seabird driver.
DRV_URI = 'http://sddevrepo.oceanobservatories.org/releases/seabird_sbe37smb_ooicore-0.1.0-py2.7.egg'
DRV_MOD = 'mi.instrument.seabird.sbe37smb.ooicore.driver'
DRV_CLS = 'SBE37Driver'

# Driver config.
# DVR_CONFIG['comms_config']['port'] is set by the setup.
DVR_CONFIG = {
    'dvr_egg' : DRV_URI,
    'dvr_mod' : DRV_MOD,
    'dvr_cls' : DRV_CLS,
    'workdir' : WORK_DIR,
    'process_type' : None
}

# Launch from egg or a local MI repo.
LAUNCH_FROM_EGG=True

if LAUNCH_FROM_EGG:
    # Dynamically load the egg into the test path
    launcher = ZMQEggDriverProcess(DVR_CONFIG)
    egg = launcher._get_egg(DRV_URI)
    if not egg in sys.path: sys.path.insert(0, egg)
    DVR_CONFIG['process_type'] = (DriverProcessType.EGG,)

else:
    mi_repo = os.getcwd() + os.sep + 'extern' + os.sep + 'mi_repo'
    if not mi_repo in sys.path: sys.path.insert(0, mi_repo)
    DVR_CONFIG['process_type'] = (DriverProcessType.PYTHON_MODULE,)
    DVR_CONFIG['mi_repo'] = mi_repo

# Load MI modules from the egg
from mi.core.instrument.instrument_driver import DriverProtocolState
from mi.core.instrument.instrument_driver import DriverConnectionState
from mi.core.exceptions import InstrumentParameterException
from mi.instrument.seabird.sbe37smb.ooicore.driver import SBE37ProtocolEvent
from mi.instrument.seabird.sbe37smb.ooicore.driver import SBE37Parameter


PARAMS = {
    SBE37Parameter.OUTPUTSAL : bool,
    SBE37Parameter.OUTPUTSV : bool,
    SBE37Parameter.NAVG : int,
    SBE37Parameter.SAMPLENUM : int,
    SBE37Parameter.INTERVAL : int,
    SBE37Parameter.STORETIME : bool,
    SBE37Parameter.TXREALTIME : bool,
    SBE37Parameter.SYNCMODE : bool,
    SBE37Parameter.SYNCWAIT : int,
    SBE37Parameter.TCALDATE : tuple,
    SBE37Parameter.TA0 : float,
    SBE37Parameter.TA1 : float,
    SBE37Parameter.TA2 : float,
    SBE37Parameter.TA3 : float,
    SBE37Parameter.CCALDATE : tuple,
    SBE37Parameter.CG : float,
    SBE37Parameter.CH : float,
    SBE37Parameter.CI : float,
    SBE37Parameter.CJ : float,
    SBE37Parameter.WBOTC : float,
    SBE37Parameter.CTCOR : float,
    SBE37Parameter.CPCOR : float,
    SBE37Parameter.PCALDATE : tuple,
    SBE37Parameter.PA0 : float,
    SBE37Parameter.PA1 : float,
    SBE37Parameter.PA2 : float,
    SBE37Parameter.PTCA0 : float,
    SBE37Parameter.PTCA1 : float,
    SBE37Parameter.PTCA2 : float,
    SBE37Parameter.PTCB0 : float,
    SBE37Parameter.PTCB1 : float,
    SBE37Parameter.PTCB2 : float,
    SBE37Parameter.POFFSET : float,
    SBE37Parameter.RCALDATE : tuple,
    SBE37Parameter.RTCA0 : float,
    SBE37Parameter.RTCA1 : float,
    SBE37Parameter.RTCA2 : float
}


class FakeProcess(LocalContextMixin):
    """
    A fake process used because the test case is not an ion process.
    """
    name = ''
    id=''
    process_type = ''

#Refactored as stand alone method for starting an instrument agent for use in other tests, like governance
#to do policy testing for resource agents
#shenrie
def start_instrument_agent_process(container, stream_config={}, resource_id=IA_RESOURCE_ID, resource_name=IA_NAME, org_governance_name=None, message_headers=None):
    log.info("foobar")

    # Create agent config.
    agent_config = {
        'driver_config' : DVR_CONFIG,
        'stream_config' : stream_config,
        'agent'         : {'resource_id': resource_id},
        'test_mode' : True,
        'forget_past' : True,
        'enable_persistence' : False
    }

    if org_governance_name is not None:
        agent_config['org_governance_name'] = org_governance_name


    # Start instrument agent.

    log.info("TestInstrumentAgent.setup(): starting IA.")
    container_client = ContainerAgentClient(node=container.node,
        name=container.name)

    log.info("Agent setup")
    ia_pid = container_client.spawn_process(name=resource_name,
        module=IA_MOD,
        cls=IA_CLS,
        config=agent_config, headers=message_headers)

    log.info('Agent pid=%s.', str(ia_pid))

    # Start a resource agent client to talk with the instrument agent.

    ia_client = ResourceAgentClient(resource_id, process=FakeProcess())
    log.info('Got ia client %s.', str(ia_client))

    return ia_client

@attr('HARDWARE', group='sa')
@patch.dict(CFG, {'endpoint':{'receive':{'timeout': 120}}})
class TestInstrumentAgent(IonIntegrationTestCase):
    """
    Test cases for instrument agent class. Functions in this class provide
    instrument agent integration tests and provide a tutorial on use of
    the agent setup and interface.
    """
    
    ############################################################################
    # Setup, teardown.
    ############################################################################
        
    def setUp(self):
        """
        Set up driver integration support.
        Start port agent, add port agent cleanup.
        Start container.
        Start deploy services.
        Define agent config, start agent.
        Start agent client.
        """
        self._ia_client = None

        log.info('Creating driver integration test support:')
        log.info('driver uri: %s', DRV_URI)
        log.info('device address: %s', DEV_ADDR)
        log.info('device port: %s', DEV_PORT)
        log.info('log delimiter: %s', DELIM)
        log.info('work dir: %s', WORK_DIR)
        self._support = DriverIntegrationTestSupport(None,
                                                     None,
                                                     DEV_ADDR,
                                                     DEV_PORT,
                                                     DATA_PORT,
                                                     CMD_PORT,
                                                     PA_BINARY,
                                                     DELIM,
                                                     WORK_DIR)
        
        # Start port agent, add stop to cleanup.
        self._start_pagent()
        self.addCleanup(self._support.stop_pagent)    
        
        # Start container.
        log.info('Staring capability container.')
        self._start_container()
        
        # Bring up services in a deploy file (no need to message)
        log.info('Staring deploy services.')
        self.container.start_rel_from_url('res/deploy/r2deploy.yml')

        log.info('building stream configuration')
        # Setup stream config.
        self._build_stream_config()

        # Start a resource agent client to talk with the instrument agent.
        log.info('starting IA process')
        self._ia_client = start_instrument_agent_process(self.container, self._stream_config)
        self.addCleanup(self._verify_agent_reset)
        log.info('test setup complete')


    ###############################################################################
    # Port agent helpers.
    ###############################################################################
        
    def _start_pagent(self):
        """
        Construct and start the port agent.
        """

        port = self._support.start_pagent()
        log.info('Port agent started at port %i',port)
        
        # Configure driver to use port agent port number.
        DVR_CONFIG['comms_config'] = {
            'addr' : 'localhost',
            'port' : port,
            'cmd_port' : CMD_PORT
        }
                        
    def _verify_agent_reset(self):
        """
        Check agent state and reset if necessary.
        This called if a test fails and reset hasn't occurred.
        """
        if self._ia_client is None:
            return

        state = self._ia_client.get_agent_state()
        if state != ResourceAgentState.UNINITIALIZED:
            cmd = AgentCommand(command=ResourceAgentEvent.RESET)
            retval = self._ia_client.execute_agent(cmd)
            
    ###############################################################################
    # Event helpers.
    ###############################################################################

    def _start_event_subscriber(self, type='ResourceAgentEvent', count=0):
        """
        Start a subscriber to the instrument agent events.
        @param type The type of event to catch.
        @count Trigger the async event result when events received reaches this.
        """
        def consume_event(*args, **kwargs):
            log.info('Test recieved ION event: args=%s, kwargs=%s, event=%s.', 
                     str(args), str(kwargs), str(args[0]))
            self._events_received.append(args[0])
            if self._event_count > 0 and \
                self._event_count == len(self._events_received):
                self._async_event_result.set()
            
        # Event array and async event result.
        self._event_count = count
        self._events_received = []
        self._async_event_result = AsyncResult()
            
        self._event_subscriber = EventSubscriber(
            event_type=type, callback=consume_event,
            origin=IA_RESOURCE_ID)
        self._event_subscriber.start()
        self._event_subscriber._ready_event.wait(timeout=5)

    def _stop_event_subscriber(self):
        """
        Stop event subscribers on cleanup.
        """
        self._event_subscriber.stop()
        self._event_subscriber = None

    ###############################################################################
    # Data stream helpers.
    ###############################################################################

    def _build_stream_config(self):
        """
        """
        # Create a pubsub client to create streams.
        pubsub_client = PubsubManagementServiceClient(node=self.container.node)
        dataset_management = DatasetManagementServiceClient()
        
        # Create streams and subscriptions for each stream named in driver.
        self._stream_config = {}

        stream_name = 'parsed'
        param_dict_name = 'ctd_parsed_param_dict'
        pd_id = dataset_management.read_parameter_dictionary_by_name(param_dict_name, id_only=True)
        stream_def_id = pubsub_client.create_stream_definition(name=stream_name, parameter_dictionary_id=pd_id)
        pd = pubsub_client.read_stream_definition(stream_def_id).parameter_dictionary
        stream_id, stream_route = pubsub_client.create_stream(name=stream_name,
                                                exchange_point='science_data',
                                                stream_definition_id=stream_def_id)
        stream_config = dict(stream_route=stream_route,
                                 routing_key=stream_route.routing_key,
                                 exchange_point=stream_route.exchange_point,
                                 stream_id=stream_id,
                                 stream_definition_ref=stream_def_id,
                                 parameter_dictionary=pd)
        self._stream_config[stream_name] = stream_config

        stream_name = 'raw'
        param_dict_name = 'ctd_raw_param_dict'
        pd_id = dataset_management.read_parameter_dictionary_by_name(param_dict_name, id_only=True)
        stream_def_id = pubsub_client.create_stream_definition(name=stream_name, parameter_dictionary_id=pd_id)
        pd = pubsub_client.read_stream_definition(stream_def_id).parameter_dictionary
        stream_id, stream_route = pubsub_client.create_stream(name=stream_name,
                                                exchange_point='science_data',
                                                stream_definition_id=stream_def_id)
        stream_config = dict(stream_route=stream_route,
                                 routing_key=stream_route.routing_key,
                                 exchange_point=stream_route.exchange_point,
                                 stream_id=stream_id,
                                 stream_definition_ref=stream_def_id,
                                 parameter_dictionary=pd)
        self._stream_config[stream_name] = stream_config

    def _start_data_subscribers(self, count, raw_count):
        """
        """        
        # Create a pubsub client to create streams.
        pubsub_client = PubsubManagementServiceClient(node=self.container.node)
                
        # Create streams and subscriptions for each stream named in driver.
        self._data_subscribers = []
        self._samples_received = []
        self._raw_samples_received = []
        self._async_sample_result = AsyncResult()
        self._async_raw_sample_result = AsyncResult()

        # A callback for processing subscribed-to data.
        def recv_data(message, stream_route, stream_id):
            log.info('Received parsed data on %s (%s,%s)', stream_id, stream_route.exchange_point, stream_route.routing_key)
            self._samples_received.append(message)
            if len(self._samples_received) == count:
                self._async_sample_result.set()

        def recv_raw_data(message, stream_route, stream_id):
            log.info('Received raw data on %s (%s,%s)', stream_id, stream_route.exchange_point, stream_route.routing_key)
            self._raw_samples_received.append(message)
            if len(self._raw_samples_received) == raw_count:
                self._async_raw_sample_result.set()

        from pyon.util.containers import create_unique_identifier

        stream_name = 'parsed'
        parsed_config = self._stream_config[stream_name]
        stream_id = parsed_config['stream_id']
        exchange_name = create_unique_identifier("%s_queue" %
                    stream_name)
        self._purge_queue(exchange_name)
        sub = StandaloneStreamSubscriber(exchange_name, recv_data)
        sub.start()
        self._data_subscribers.append(sub)
        sub_id = pubsub_client.create_subscription(name=exchange_name, stream_ids=[stream_id])
        pubsub_client.activate_subscription(sub_id)
        sub.subscription_id = sub_id # Bind the subscription to the standalone subscriber (easier cleanup, not good in real practice)
        
        stream_name = 'raw'
        parsed_config = self._stream_config[stream_name]
        stream_id = parsed_config['stream_id']
        exchange_name = create_unique_identifier("%s_queue" %
                    stream_name)
        self._purge_queue(exchange_name)
        sub = StandaloneStreamSubscriber(exchange_name, recv_raw_data)
        sub.start()
        self._data_subscribers.append(sub)
        sub_id = pubsub_client.create_subscription(name=exchange_name, stream_ids=[stream_id])
        pubsub_client.activate_subscription(sub_id)
        sub.subscription_id = sub_id # Bind the subscription to the standalone subscriber (easier cleanup, not good in real practice)

    def _purge_queue(self, queue):
        xn = self.container.ex_manager.create_xn_queue(queue)
        xn.purge()
 
    def _stop_data_subscribers(self):
        for subscriber in self._data_subscribers:
            pubsub_client = PubsubManagementServiceClient()
            if hasattr(subscriber,'subscription_id'):
                try:
                    pubsub_client.deactivate_subscription(subscriber.subscription_id)
                except:
                    pass
                pubsub_client.delete_subscription(subscriber.subscription_id)
            subscriber.stop()

    ###############################################################################
    # Socket listen.
    ###############################################################################

    def _socket_listen(self, s, prompt, timeout):

        buf = ''
        starttime = time.time()
        while True:
            try:
                buf += s.recv(1024)
                print '##### Listening, got: %s' % buf
                if prompt and buf.find(prompt) != -1:
                    break
            except:
                gevent.sleep(1)
            
            finally:
                delta = time.time() - starttime
                if delta > timeout:
                    break
        return buf            
                
    ###############################################################################
    # Assert helpers.
    ###############################################################################
        
    def assertSampleDict(self, val):
        """
        Verify the value is a sample dictionary for the sbe37.
        """
        # AgentCommandResult.result['parsed']
        """
        {'quality_flag': 'ok', 'preferred_timestamp': 'driver_timestamp',
        'stream_name': 'parsed', 'pkt_format_id': 'JSON_Data',
        'pkt_version': 1, 'values':
        [{'value_id': 'temp', 'value': 21.4894},
        {'value_id': 'conductivity', 'value': 13.22157},
        {'value_id': 'pressure', 'value': 146.186}],
        'driver_timestamp': 3556901018.170206}
        """
        
        self.assertIsInstance(val, dict)
        self.assertTrue(val.has_key('values'))
        values_list = val['values']
        self.assertTrue(isinstance(values_list, list))
        self.assertTrue(len(values_list)==3)
        
        ids = ['temp', 'conductivity', 'pressure']
        ids_found = []

        for x in values_list:
            self.assertTrue(x.has_key('value_id'))
            self.assertTrue(x.has_key('value'))
            ids_found.append(x['value_id'])
            self.assertTrue(isinstance(x['value'], float))

        self.assertItemsEqual(ids, ids_found)

        self.assertTrue(val.has_key('driver_timestamp'))
        time = val['driver_timestamp']
        self.assertTrue(isinstance(time, float))
        
    def assertParamDict(self, pd, all_params=False):
        """
        Verify all device parameters exist and are correct type.
        """
        if all_params:
            self.assertEqual(set(pd.keys()), set(PARAMS.keys()))
            for (key, type_val) in PARAMS.iteritems():
                if type_val == list or type_val == tuple:
                    self.assertTrue(isinstance(pd[key], (list, tuple)))
                else:
                    self.assertTrue(isinstance(pd[key], type_val))

        else:
            for (key, val) in pd.iteritems():
                self.assertTrue(PARAMS.has_key(key))
                self.assertTrue(isinstance(val, PARAMS[key]))
        
    def assertParamVals(self, params, correct_params):
        """
        Verify parameters take the correct values.
        """
        self.assertEqual(set(params.keys()), set(correct_params.keys()))
        for (key, val) in params.iteritems():
            correct_val = correct_params[key]
            if isinstance(val, float):
                # Verify to 5% of the larger value.
                max_val = max(abs(val), abs(correct_val))
                self.assertAlmostEqual(val, correct_val, delta=max_val*.01)

            elif isinstance(val, (list, tuple)):
                # list of tuple.
                self.assertEqual(list(val), list(correct_val))
            
            else:
                # int, bool, str.
                self.assertEqual(val, correct_val)

    ###############################################################################
    # Tests.
    ###############################################################################

    def test_initialize(self):
        """
        test_initialize
        Test agent initialize command. This causes creation of
        driver process and transition to inactive.
        """

        # We start in uninitialized state.
        # In this state there is no driver process.
        state = self._ia_client.get_agent_state()
        self.assertEqual(state, ResourceAgentState.UNINITIALIZED)
        
        # Ping the agent.
        retval = self._ia_client.ping_agent()
        log.info(retval)

        # Initialize the agent.
        # The agent is spawned with a driver config, but you can pass one in
        # optinally with the initialize command. This validates the driver
        # config, launches a driver process and connects to it via messaging.
        # If successful, we switch to the inactive state.
        cmd = AgentCommand(command=ResourceAgentEvent.INITIALIZE)
        retval = self._ia_client.execute_agent(cmd)
        state = self._ia_client.get_agent_state()
        self.assertEqual(state, ResourceAgentState.INACTIVE)

        # Ping the driver proc.
        retval = self._ia_client.ping_resource()
        log.info(retval)

        # Reset the agent. This causes the driver messaging to be stopped,
        # the driver process to end and switches us back to uninitialized.
        cmd = AgentCommand(command=ResourceAgentEvent.RESET)
        retval = self._ia_client.execute_agent(cmd)
        state = self._ia_client.get_agent_state()
        self.assertEqual(state, ResourceAgentState.UNINITIALIZED)
        
    def test_resource_states(self):
        """
        test_resource_states
        Bring the agent up, through COMMAND state, and reset to UNINITIALIZED,
        verifying the resource state at each step. Verify
        ResourceAgentResourceStateEvents are published.
        """

        # Set up a subscriber to collect error events.
        self._start_event_subscriber('ResourceAgentResourceStateEvent', 6)
        self.addCleanup(self._stop_event_subscriber)    

        state = self._ia_client.get_agent_state()
        self.assertEqual(state, ResourceAgentState.UNINITIALIZED)
    
        with self.assertRaises(Conflict):
            res_state = self._ia_client.get_resource_state()
            
        cmd = AgentCommand(command=ResourceAgentEvent.INITIALIZE)
        retval = self._ia_client.execute_agent(cmd)
        state = self._ia_client.get_agent_state()
        self.assertEqual(state, ResourceAgentState.INACTIVE)
        
        res_state = self._ia_client.get_resource_state()
        self.assertEqual(res_state, DriverConnectionState.UNCONFIGURED)

        cmd = AgentCommand(command=ResourceAgentEvent.GO_ACTIVE)
        retval = self._ia_client.execute_agent(cmd)
        state = self._ia_client.get_agent_state()
        self.assertEqual(state, ResourceAgentState.IDLE)

        res_state = self._ia_client.get_resource_state()
        self.assertEqual(res_state, DriverProtocolState.COMMAND)

        cmd = AgentCommand(command=ResourceAgentEvent.RUN)
        retval = self._ia_client.execute_agent(cmd)
        state = self._ia_client.get_agent_state()
        self.assertEqual(state, ResourceAgentState.COMMAND)        
        
        res_state = self._ia_client.get_resource_state()
        self.assertEqual(res_state, DriverProtocolState.COMMAND)

        cmd = AgentCommand(command=SBE37ProtocolEvent.STOP_AUTOSAMPLE)
        with self.assertRaises(Conflict):
            retval = self._ia_client.execute_resource(cmd)

        cmd = AgentCommand(command=ResourceAgentEvent.RESET)
        retval = self._ia_client.execute_agent(cmd)
        state = self._ia_client.get_agent_state()
        self.assertEqual(state, ResourceAgentState.UNINITIALIZED)
        
        with self.assertRaises(Conflict):
            res_state = self._ia_client.get_resource_state()
        
        self._async_event_result.get(timeout=CFG.endpoint.receive.timeout)
        self.assertGreaterEqual(len(self._events_received), 6)

    def test_states(self):
        """
        test_states
        Test agent state transitions through execute agent interface.
        Verify agent state status as we go. Verify ResourceAgentStateEvents
        are published. Verify agent and resource pings.
        """

        # Set up a subscriber to collect error events.
        self._start_event_subscriber('ResourceAgentStateEvent', 8)
        self.addCleanup(self._stop_event_subscriber)

        state = self._ia_client.get_agent_state()
        self.assertEqual(state, ResourceAgentState.UNINITIALIZED)

        # Ping the agent.
        retval = self._ia_client.ping_agent()
        log.info(retval)

        with self.assertRaises(Conflict):
            retval = self._ia_client.ping_resource()

        cmd = AgentCommand(command=ResourceAgentEvent.INITIALIZE)
        retval = self._ia_client.execute_agent(cmd)
        state = self._ia_client.get_agent_state()
        self.assertEqual(state, ResourceAgentState.INACTIVE)

        # Ping the driver proc.
        retval = self._ia_client.ping_resource()
        log.info(retval)

        cmd = AgentCommand(command=ResourceAgentEvent.GO_ACTIVE)
        retval = self._ia_client.execute_agent(cmd)
        state = self._ia_client.get_agent_state()
        self.assertEqual(state, ResourceAgentState.IDLE)

        cmd = AgentCommand(command=ResourceAgentEvent.RUN)
        retval = self._ia_client.execute_agent(cmd)
        state = self._ia_client.get_agent_state()
        self.assertEqual(state, ResourceAgentState.COMMAND)

        cmd = AgentCommand(command=ResourceAgentEvent.PAUSE)
        retval = self._ia_client.execute_agent(cmd)
        state = self._ia_client.get_agent_state()
        self.assertEqual(state, ResourceAgentState.STOPPED)

        cmd = AgentCommand(command=ResourceAgentEvent.RESUME)
        retval = self._ia_client.execute_agent(cmd)
        state = self._ia_client.get_agent_state()
        self.assertEqual(state, ResourceAgentState.COMMAND)

        cmd = AgentCommand(command=ResourceAgentEvent.CLEAR)
        retval = self._ia_client.execute_agent(cmd)
        state = self._ia_client.get_agent_state()
        self.assertEqual(state, ResourceAgentState.IDLE)

        cmd = AgentCommand(command=ResourceAgentEvent.RUN)
        retval = self._ia_client.execute_agent(cmd)
        state = self._ia_client.get_agent_state()
        self.assertEqual(state, ResourceAgentState.COMMAND)

        cmd = AgentCommand(command=ResourceAgentEvent.RESET)
        retval = self._ia_client.execute_agent(cmd)
        state = self._ia_client.get_agent_state()
        self.assertEqual(state, ResourceAgentState.UNINITIALIZED)

        self._async_event_result.get(timeout=CFG.endpoint.receive.timeout)
        self.assertEquals(len(self._events_received), 8)

    def _test_next_state(self, step_tuple, timeout=None, recover=30):
        # execute command
        log.info('agent FSM step: %r timeout=%s', step_tuple, timeout)

        if step_tuple[0]:
            if timeout:
                with self.assertRaises(Timeout):
                    try:
                        self._ia_client.execute_agent(AgentCommand(command=step_tuple[0]), timeout=timeout)
                    except:
                        log.error('expecting agent command to timeout: %s', step_tuple[0], exc_info=True)
                        raise
                # give some time for the operation in the agent to complete, even RPC timed out
                time.sleep(recover)
            else:
                self._ia_client.execute_agent(AgentCommand(command=step_tuple[0]))
        # check state
        if step_tuple[1]:
            state = self._ia_client.get_agent_state()
            self.assertEqual(state, step_tuple[1])
        # ping agent
        if len(step_tuple)>2:
            if step_tuple[2]:
                self._ia_client.ping_agent()
            else:
                with self.assertRaises(Conflict):
                    self._ia_client.ping_agent()
        # ping resource
        if len(step_tuple)>3:
            if step_tuple[3]:
                self._ia_client.ping_resource()
            else:
                with self.assertRaises(Conflict):
                    self._ia_client.ping_resource()

    def test_states_timeout(self):
        """
        get_states test like above,
        but cause RPC to timeout before instrument completes state transition.
        """
        # Set up a subscriber to collect error events.
        self._start_event_subscriber('ResourceAgentStateEvent', 8)
        self.addCleanup(self._stop_event_subscriber)

        step_times_out = ResourceAgentEvent.GO_ACTIVE

        steps = [
            # (cmd, state_after, [ping_agent, ping_resource])
            (None, ResourceAgentState.UNINITIALIZED, True, False),
            (ResourceAgentEvent.INITIALIZE, ResourceAgentState.INACTIVE, True, True),
            (ResourceAgentEvent.GO_ACTIVE, ResourceAgentState.IDLE),
            (ResourceAgentEvent.RUN, ResourceAgentState.COMMAND),
            (ResourceAgentEvent.PAUSE, ResourceAgentState.STOPPED),
            (ResourceAgentEvent.RESUME, ResourceAgentState.COMMAND),
            (ResourceAgentEvent.CLEAR, ResourceAgentState.IDLE),
            (ResourceAgentEvent.RUN, ResourceAgentState.COMMAND),
            (ResourceAgentEvent.RESET, ResourceAgentState.UNINITIALIZED),
        ]

        # not all steps will time out in 5sec
        step_times_out  = ResourceAgentEvent.GO_ACTIVE

        for step in steps:
            if step[0]==step_times_out:
                self._test_next_state(step, timeout=5)
            else:
                self._test_next_state(step)

        self._async_event_result.get(timeout=CFG.endpoint.receive.timeout)
        self.assertEquals(len(self._events_received), 8)

    def test_get_set(self):
        """
        test_get_set
        Test instrument driver get and set resource interface. Verify
        ResourceAgentResourceConfigEvents are published.
        """
                
        # Set up a subscriber to collect error events.
        self._start_event_subscriber('ResourceAgentResourceConfigEvent', 2)
        self.addCleanup(self._stop_event_subscriber)    
        
        state = self._ia_client.get_agent_state()
        self.assertEqual(state, ResourceAgentState.UNINITIALIZED)
    
        cmd = AgentCommand(command=ResourceAgentEvent.INITIALIZE)
        retval = self._ia_client.execute_agent(cmd)
        state = self._ia_client.get_agent_state()
        self.assertEqual(state, ResourceAgentState.INACTIVE)

        cmd = AgentCommand(command=ResourceAgentEvent.GO_ACTIVE)
        retval = self._ia_client.execute_agent(cmd)
        state = self._ia_client.get_agent_state()
        self.assertEqual(state, ResourceAgentState.IDLE)

        cmd = AgentCommand(command=ResourceAgentEvent.RUN)
        retval = self._ia_client.execute_agent(cmd)
        state = self._ia_client.get_agent_state()
        self.assertEqual(state, ResourceAgentState.COMMAND)

        params = SBE37Parameter.ALL
        retval = self._ia_client.get_resource(params)
        self.assertParamDict(retval, True)
        orig_config = retval

        params = [
            SBE37Parameter.OUTPUTSV,
            SBE37Parameter.NAVG,
            SBE37Parameter.TA0
        ]
        retval = self._ia_client.get_resource(params)
        self.assertParamDict(retval)
        orig_params = retval

        new_params = {
            SBE37Parameter.OUTPUTSV : not orig_params[SBE37Parameter.OUTPUTSV],
            SBE37Parameter.NAVG : orig_params[SBE37Parameter.NAVG] + 1,
            SBE37Parameter.TA0 : orig_params[SBE37Parameter.TA0] * 2
        }

        self._ia_client.set_resource(new_params)
        retval = self._ia_client.get_resource(params)
        self.assertParamVals(retval, new_params)

        params = SBE37Parameter.ALL
        self._ia_client.set_resource(orig_config)
        retval = self._ia_client.get_resource(params)
        self.assertParamVals(retval, orig_config)        
        
        cmd = AgentCommand(command=ResourceAgentEvent.RESET)
        retval = self._ia_client.execute_agent(cmd)
        state = self._ia_client.get_agent_state()
        self.assertEqual(state, ResourceAgentState.UNINITIALIZED)
    
        self._async_event_result.get(timeout=CFG.endpoint.receive.timeout)

        # ResourceAgentResourceConfigEvent
        """        
        {'origin': '123xyz', 'description': '', 'config': {'PA1': 0.4851819, 'WBOTC': 1.2024e-05, 'PCALDATE': [12, 8, 2005], 'STORETIME': False, 'CPCOR': 9.57e-08, 'PTCA2': 0.00575649, 'OUTPUTSV': False, 'SAMPLENUM': 0, 'TCALDATE': [8, 11, 2005], 'OUTPUTSAL': False, 'NAVG': 0, 'POFFSET': 0.0, 'INTERVAL': 10873, 'SYNCWAIT': 0, 'CJ': 3.339261e-05, 'CI': 0.0001334915, 'CH': 0.1417895, 'TA0': -0.0002572242, 'TA1': 0.0003138936, 'TA2': -9.717158e-06, 'TA3': 2.138735e-07, 'RCALDATE': [8, 11, 2005], 'CG': -0.987093, 'CTCOR': 3.25e-06, 'PTCB0': 24.6145, 'PTCB1': -0.0009, 'PTCB2': 0.0, 'CCALDATE': [8, 11, 2005], 'PA0': 5.916199, 'PTCA1': 0.6603433, 'PA2': 4.596432e-07, 'SYNCMODE': False, 'PTCA0': 276.2492, 'TXREALTIME': True, 'RTCA2': -3.022745e-08, 'RTCA1': 1.686132e-06, 'RTCA0': 0.9999862}, 'type_': 'ResourceAgentResourceConfigEvent', 'base_types': ['ResourceAgentEvent', 'Event'], 'ts_created': '1349373583593', 'sub_type': '', 'origin_type': ''}
        {'origin': '123xyz', 'description': '', 'config': {'PA1': 0.4851819, 'WBOTC': 1.2024e-05, 'PCALDATE': [12, 8, 2005], 'STORETIME': False, 'CPCOR': 9.57e-08, 'PTCA2': 0.00575649, 'OUTPUTSV': True, 'SAMPLENUM': 0, 'TCALDATE': [8, 11, 2005], 'OUTPUTSAL': False, 'NAVG': 1, 'POFFSET': 0.0, 'INTERVAL': 10873, 'SYNCWAIT': 0, 'CJ': 3.339261e-05, 'CI': 0.0001334915, 'CH': 0.1417895, 'TA0': -0.0005144484, 'TA1': 0.0003138936, 'TA2': -9.717158e-06, 'TA3': 2.138735e-07, 'RCALDATE': [8, 11, 2005], 'CG': -0.987093, 'CTCOR': 3.25e-06, 'PTCB0': 24.6145, 'PTCB1': -0.0009, 'PTCB2': 0.0, 'CCALDATE': [8, 11, 2005], 'PA0': 5.916199, 'PTCA1': 0.6603433, 'PA2': 4.596432e-07, 'SYNCMODE': False, 'PTCA0': 276.2492, 'TXREALTIME': True, 'RTCA2': -3.022745e-08, 'RTCA1': 1.686132e-06, 'RTCA0': 0.9999862}, 'type_': 'ResourceAgentResourceConfigEvent', 'base_types': ['ResourceAgentEvent', 'Event'], 'ts_created': '1349373591121', 'sub_type': '', 'origin_type': ''}
        {'origin': '123xyz', 'description': '', 'config': {'PA1': 0.4851819, 'WBOTC': 1.2024e-05, 'PCALDATE': [12, 8, 2005], 'STORETIME': False, 'CPCOR': 9.57e-08, 'PTCA2': 0.00575649, 'OUTPUTSV': False, 'SAMPLENUM': 0, 'TCALDATE': [8, 11, 2005], 'OUTPUTSAL': False, 'NAVG': 0, 'POFFSET': 0.0, 'INTERVAL': 10873, 'SYNCWAIT': 0, 'CJ': 3.339261e-05, 'CI': 0.0001334915, 'CH': 0.1417895, 'TA0': -0.0002572242, 'TA1': 0.0003138936, 'TA2': -9.717158e-06, 'TA3': 2.138735e-07, 'RCALDATE': [8, 11, 2005], 'CG': -0.987093, 'CTCOR': 3.25e-06, 'PTCB0': 24.6145, 'PTCB1': -0.0009, 'PTCB2': 0.0, 'CCALDATE': [8, 11, 2005], 'PA0': 5.916199, 'PTCA1': 0.6603433, 'PA2': 4.596432e-07, 'SYNCMODE': False, 'PTCA0': 276.2492, 'TXREALTIME': True, 'RTCA2': -3.022745e-08, 'RTCA1': 1.686132e-06, 'RTCA0': 0.9999862}, 'type_': 'ResourceAgentResourceConfigEvent', 'base_types': ['ResourceAgentEvent', 'Event'], 'ts_created': '1349373639231', 'sub_type': '', 'origin_type': ''}
        """
        
        log.warning('*******************CHECKING EVENTS RECEIVED in test_get_set:')
        for x in self._events_received:
            log.warning(str(x))
        self.assertGreaterEqual(len(self._events_received), 2)

    def test_get_set_errors(self):
        """
        test_get_set_errors
        Test instrument driver get and set resource errors.
        """
        state = self._ia_client.get_agent_state()
        self.assertEqual(state, ResourceAgentState.UNINITIALIZED)

        # Attempt to get in invalid state.
        params = SBE37Parameter.ALL
        with self.assertRaises(Conflict):
            self._ia_client.get_resource(params)
        
        # Attempt to set in invalid state.
        params = {
            SBE37Parameter.TA0 : -2.5e-04
        }
        with self.assertRaises(Conflict):
            self._ia_client.set_resource(params)
    
        cmd = AgentCommand(command=ResourceAgentEvent.INITIALIZE)
        retval = self._ia_client.execute_agent(cmd)
        state = self._ia_client.get_agent_state()
        self.assertEqual(state, ResourceAgentState.INACTIVE)

        # Attempt to get in invalid state.
        params = SBE37Parameter.ALL
        with self.assertRaises(Conflict):
            self._ia_client.get_resource(params)
        
        # Attempt to set in invalid state.
        params = {
            SBE37Parameter.TA0 : -2.5e-04
        }
        with self.assertRaises(Conflict):
            self._ia_client.set_resource(params)

        cmd = AgentCommand(command=ResourceAgentEvent.GO_ACTIVE)
        retval = self._ia_client.execute_agent(cmd)
        state = self._ia_client.get_agent_state()
        self.assertEqual(state, ResourceAgentState.IDLE)

        cmd = AgentCommand(command=ResourceAgentEvent.RUN)
        retval = self._ia_client.execute_agent(cmd)
        state = self._ia_client.get_agent_state()
        self.assertEqual(state, ResourceAgentState.COMMAND)

        # Returning an InstrumentParameterException, not BadRequest
        # agent not mapping correctly?
        with self.assertRaises(BadRequest):
            self._ia_client.get_resource()
                
        # Attempt to get with bogus parameters.
        params = [
            'I am a bogus parameter name',
            SBE37Parameter.OUTPUTSV            
        ]

        # Returning an InstrumentParameterException, not BadRequest
        # agent not mapping correctly?
        with self.assertRaises(BadRequest):
            retval = self._ia_client.get_resource(params)

        # Returning an InstrumentParameterException, not BadRequest
        # agent not mapping correctly?
        # Attempt to set with no parameters.
        # Set without parameters.
        with self.assertRaises(BadRequest):
            retval = self._ia_client.set_resource()
        
        # Attempt to set with bogus parameters.
        params = {
            'I am a bogus parameter name' : 'bogus val',
            SBE37Parameter.OUTPUTSV : False
        }
        # Returning an InstrumentParameterException, not BadRequest
        # agent not mapping correctly?
        with self.assertRaises(BadRequest):
            self._ia_client.set_resource(params)

        cmd = AgentCommand(command=ResourceAgentEvent.RESET)
        retval = self._ia_client.execute_agent(cmd)
        state = self._ia_client.get_agent_state()
        self.assertEqual(state, ResourceAgentState.UNINITIALIZED)

    def test_get_set_agent(self):
        """
        test_get_set_agent
        Test instrument agent get and set interface, including errors.
        """
        state = self._ia_client.get_agent_state()
        self.assertEqual(state, ResourceAgentState.UNINITIALIZED)

        cmd = AgentCommand(command=ResourceAgentEvent.INITIALIZE)
        retval = self._ia_client.execute_agent(cmd)
        state = self._ia_client.get_agent_state()
        self.assertEqual(state, ResourceAgentState.INACTIVE)

        # Test with a bad parameter name.
        with self.assertRaises(BadRequest):
            retval = self._ia_client.get_agent(['a bad param name'])

        # Test with a bad parameter type.
        with self.assertRaises(BadRequest):
            retval = self._ia_client.get_agent([123])

        retval = self._ia_client.get_agent(['example'])

        with self.assertRaises(BadRequest):
            self._ia_client.set_agent({'a bad param name' : 'newvalue'})

        with self.assertRaises(BadRequest):
            self._ia_client.set_agent({123 : 'newvalue'})

        with self.assertRaises(BadRequest):
            self._ia_client.set_agent({'example' : 999})

        self._ia_client.set_agent({'example' : 'newvalue'})

        retval = self._ia_client.get_agent(['example'])

        self.assertEquals(retval['example'], 'newvalue')
        
        raw_fields = ['quality_flag', 'preferred_timestamp', 'port_timestamp',
            'lon', 'raw', 'internal_timestamp', 'time',
            'lat', 'driver_timestamp','ingestion_timestamp']
        parsed_fields = ['quality_flag', 'preferred_timestamp', 'temp',
            'density', 'port_timestamp', 'lon', 'salinity', 'pressure',
            'internal_timestamp', 'time', 'lat', 'driver_timestamp',
            'conductivity','ingestion_timestamp']

        retval = self._ia_client.get_agent(['streams'])['streams']
        self.assertIn('raw', retval)
        self.assertIn('parsed', retval)
        for x in raw_fields:
            self.assertIn(x, retval['raw'])
        for x in parsed_fields:
            self.assertIn(x, retval['parsed'])
        
        retval = self._ia_client.get_agent(['pubrate'])
        expected_pubrate_result = {'pubrate': {'raw': 0, 'parsed': 0}}
        self.assertEqual(retval, expected_pubrate_result)
        
        new_pubrate = {'raw' : 30, 'parsed' : 30}
        self._ia_client.set_agent({'pubrate' : new_pubrate})
        retval = self._ia_client.get_agent(['pubrate'])['pubrate']
        self.assertEqual(retval, new_pubrate)

    
        retval = self._ia_client.get_agent(['alerts'])['alerts']
        self.assertItemsEqual(retval, [])

        
        alert_def1 = {
            'name' : 'temp_warning_interval',
            'stream_name' : 'parsed',
            'description' : 'Temperature is above normal range.',
            'alert_type' : StreamAlertType.WARNING,
            'aggregate_type' : AggregateStatusType.AGGREGATE_DATA,
            'value_id' : 'temp',
            'lower_bound' : None,
            'lower_rel_op' : None,
            'upper_bound' : 10.5,
            'upper_rel_op' : '<',
            'alert_class' : 'IntervalAlert'
        }
        
        alert_def2 = {
            'name' : 'temp_alarm_interval',
            'stream_name' : 'parsed',
            'description' : 'Temperature is way above normal range.',
            'alert_type' : StreamAlertType.WARNING,
            'aggregate_type' : AggregateStatusType.AGGREGATE_DATA,
            'value_id' : 'temp',
            'lower_bound' : None,
            'lower_rel_op' : None,
            'upper_bound' : 15.5,
            'upper_rel_op' : '<',
            'alert_class' : 'IntervalAlert'
        }
        
        
        self._ia_client.set_agent({'alerts' : [alert_def1, alert_def2]})
        
        retval = self._ia_client.get_agent(['alerts'])['alerts']
        self.assertTrue(len(retval)==2)

        log.debug('test_get_set_agent updated alerts: %s', retval)

        retval = self._ia_client.get_agent(['aggstatus'])['aggstatus']
        self.assertTrue(len(retval)==4)
        log.debug('test_get_set_agent updated aggstatus: %s', retval)

        """
        {'status': None, 'stream_name': 'parsed', 'alert_type': 1, 'name': 'temp_warning_interval', 'upper_bound': 10.5, 'lower_bound': None, 'aggregate_type': 2, 'alert_class': 'IntervalAlert', 'value': None, 'value_id': 'temp', 'lower_rel_op': '<', 'message': 'Temperature is above normal range.', 'upper_rel_op': None}
        {'status': None, 'stream_name': 'parsed', 'alert_type': 1, 'name': 'temp_alarm_interval', 'upper_bound': 15.5, 'lower_bound': None, 'aggregate_type': 2, 'alert_class': 'IntervalAlert', 'value': None, 'value_id': 'temp', 'lower_rel_op': '<', 'message': 'Temperature is way above normal range.', 'upper_rel_op': None}
        """

        self._ia_client.set_agent({'alerts' : ['clear']})        
        retval = self._ia_client.get_agent(['alerts'])['alerts']
        self.assertItemsEqual(retval, [])

        self._ia_client.set_agent({'alerts' : ['set', alert_def1, alert_def2]})
        
        retval = self._ia_client.get_agent(['alerts'])['alerts']
        self.assertTrue(len(retval)==2)

        cmd = AgentCommand(command=ResourceAgentEvent.RESET)
        retval = self._ia_client.execute_agent(cmd)
        state = self._ia_client.get_agent_state()
        self.assertEqual(state, ResourceAgentState.UNINITIALIZED)

    def test_poll(self):
        """
        test_poll
        """
        #--------------------------------------------------------------------------------
        # Test observatory polling function thorugh execute resource interface.
        # Verify ResourceAgentCommandEvents are published.
        #--------------------------------------------------------------------------------

        # Start data subscribers.
        self._start_data_subscribers(3, 10)
        self.addCleanup(self._stop_data_subscribers)
        
        # Set up a subscriber to collect command events.
        self._start_event_subscriber('ResourceAgentCommandEvent', 7)
        self.addCleanup(self._stop_event_subscriber)    
        
        state = self._ia_client.get_agent_state()
        self.assertEqual(state, ResourceAgentState.UNINITIALIZED)
    
        cmd = AgentCommand(command=ResourceAgentEvent.INITIALIZE)
        retval = self._ia_client.execute_agent(cmd)
        state = self._ia_client.get_agent_state()
        self.assertEqual(state, ResourceAgentState.INACTIVE)

        cmd = AgentCommand(command=ResourceAgentEvent.GO_ACTIVE)
        retval = self._ia_client.execute_agent(cmd)
        state = self._ia_client.get_agent_state()
        self.assertEqual(state, ResourceAgentState.IDLE)

        cmd = AgentCommand(command=ResourceAgentEvent.RUN)
        retval = self._ia_client.execute_agent(cmd)
        state = self._ia_client.get_agent_state()
        self.assertEqual(state, ResourceAgentState.COMMAND)

        # Acquire sample returns a string, not a particle.  The particle
        # is created by the data handler though.
        cmd = AgentCommand(command=SBE37ProtocolEvent.ACQUIRE_SAMPLE)
        retval = self._ia_client.execute_resource(cmd)
        self.assertTrue(retval.result)
        retval = self._ia_client.execute_resource(cmd)
        self.assertTrue(retval.result)
        retval = self._ia_client.execute_resource(cmd)
        self.assertTrue(retval.result)

        cmd = AgentCommand(command=ResourceAgentEvent.RESET)
        retval = self._ia_client.execute_agent(cmd)
        state = self._ia_client.get_agent_state()
        self.assertEqual(state, ResourceAgentState.UNINITIALIZED)        
        
        """
        {'origin': '123xyz', 'description': '', 'kwargs': {}, 'args': [], 'execute_command': 'RESOURCE_AGENT_EVENT_INITIALIZE', 'type_': 'ResourceAgentCommandEvent', 'command': 'execute_agent', 'result': None, 'base_types': ['ResourceAgentEvent', 'Event'], 'ts_created': '1349373063952', 'sub_type': '', 'origin_type': ''}
        {'origin': '123xyz', 'description': '', 'kwargs': {}, 'args': [], 'execute_command': 'RESOURCE_AGENT_EVENT_GO_ACTIVE', 'type_': 'ResourceAgentCommandEvent', 'command': 'execute_agent', 'result': None, 'base_types': ['ResourceAgentEvent', 'Event'], 'ts_created': '1349373069507', 'sub_type': '', 'origin_type': ''}
        {'origin': '123xyz', 'description': '', 'kwargs': {}, 'args': [], 'execute_command': 'RESOURCE_AGENT_EVENT_RUN', 'type_': 'ResourceAgentCommandEvent', 'command': 'execute_agent', 'result': None, 'base_types': ['ResourceAgentEvent', 'Event'], 'ts_created': '1349373069547', 'sub_type': '', 'origin_type': ''}
        {'origin': '123xyz', 'description': '', 'kwargs': {}, 'args': [], 'execute_command': 'DRIVER_EVENT_ACQUIRE_SAMPLE', 'type_': 'ResourceAgentCommandEvent', 'command': 'execute_resource', 'result': {'raw': {'quality_flag': 'ok', 'preferred_timestamp': 'driver_timestamp', 'stream_name': 'raw', 'pkt_format_id': 'JSON_Data', 'pkt_version': 1, 'values': [{'binary': True, 'value_id': 'raw', 'value': 'MzkuNzk5OSwyMS45NTM0MSwgNDMuOTIzLCAgIDE0LjMzMjcsIDE1MDYuMjAzLCAwMSBGZWIgMjAwMSwgMDE6MDE6MDA='}], 'driver_timestamp': 3558361870.788932}, 'parsed': {'quality_flag': 'ok', 'preferred_timestamp': 'driver_timestamp', 'stream_name': 'parsed', 'pkt_format_id': 'JSON_Data', 'pkt_version': 1, 'values': [{'value_id': 'temp', 'value': 39.7999}, {'value_id': 'conductivity', 'value': 21.95341}, {'value_id': 'pressure', 'value': 43.923}], 'driver_timestamp': 3558361870.788932}}, 'base_types': ['ResourceAgentEvent', 'Event'], 'ts_created': '1349373071084', 'sub_type': '', 'origin_type': ''}
        {'origin': '123xyz', 'description': '', 'kwargs': {}, 'args': [], 'execute_command': 'DRIVER_EVENT_ACQUIRE_SAMPLE', 'type_': 'ResourceAgentCommandEvent', 'command': 'execute_resource', 'result': {'raw': {'quality_flag': 'ok', 'preferred_timestamp': 'driver_timestamp', 'stream_name': 'raw', 'pkt_format_id': 'JSON_Data', 'pkt_version': 1, 'values': [{'binary': True, 'value_id': 'raw', 'value': 'NjIuNTQxNCw1MC4xNzI3MCwgMzA0LjcwNywgICA2LjE4MDksIDE1MDYuMTU1LCAwMSBGZWIgMjAwMSwgMDE6MDE6MDA='}], 'driver_timestamp': 3558361872.398573}, 'parsed': {'quality_flag': 'ok', 'preferred_timestamp': 'driver_timestamp', 'stream_name': 'parsed', 'pkt_format_id': 'JSON_Data', 'pkt_version': 1, 'values': [{'value_id': 'temp', 'value': 62.5414}, {'value_id': 'conductivity', 'value': 50.1727}, {'value_id': 'pressure', 'value': 304.707}], 'driver_timestamp': 3558361872.398573}}, 'base_types': ['ResourceAgentEvent', 'Event'], 'ts_created': '1349373072613', 'sub_type': '', 'origin_type': ''}
        {'origin': '123xyz', 'description': '', 'kwargs': {}, 'args': [], 'execute_command': 'DRIVER_EVENT_ACQUIRE_SAMPLE', 'type_': 'ResourceAgentCommandEvent', 'command': 'execute_resource', 'result': {'raw': {'quality_flag': 'ok', 'preferred_timestamp': 'driver_timestamp', 'stream_name': 'raw', 'pkt_format_id': 'JSON_Data', 'pkt_version': 1, 'values': [{'binary': True, 'value_id': 'raw', 'value': 'NDYuODk0Niw5MS4wNjkyNCwgMzQyLjkyMCwgICA3LjQyNzgsIDE1MDYuOTE2LCAwMSBGZWIgMjAwMSwgMDE6MDE6MDA='}], 'driver_timestamp': 3558361873.907537}, 'parsed': {'quality_flag': 'ok', 'preferred_timestamp': 'driver_timestamp', 'stream_name': 'parsed', 'pkt_format_id': 'JSON_Data', 'pkt_version': 1, 'values': [{'value_id': 'temp', 'value': 46.8946}, {'value_id': 'conductivity', 'value': 91.06924}, {'value_id': 'pressure', 'value': 342.92}], 'driver_timestamp': 3558361873.907537}}, 'base_types': ['ResourceAgentEvent', 'Event'], 'ts_created': '1349373074141', 'sub_type': '', 'origin_type': ''}
        {'origin': '123xyz', 'description': '', 'kwargs': {}, 'args': [], 'execute_command': 'RESOURCE_AGENT_EVENT_RESET', 'type_': 'ResourceAgentCommandEvent', 'command': 'execute_agent', 'result': None, 'base_types': ['ResourceAgentEvent', 'Event'], 'ts_created': '1349373076321', 'sub_type': '', 'origin_type': ''}        
        """
        
        # Check that the events were received.
        self._async_event_result.get(timeout=CFG.endpoint.receive.timeout)        
        self.assertGreaterEqual(len(self._events_received), 7)
        
        """
        {'domain': [1], 'data_producer_id': '123xyz', 'connection_index': 0, 'record_dictionary': {1: None, 2: [3573842031.2744761], 3: [3573842031.2744761], 4: None, 5: ['ok'], 6: ['port_timestamp'], 7: None, 8: [3573842030.3573842], 9: None, 10: [693.64899], 11: [57.46814], 12: None, 13: [36.3759], 14: None}, 'connection_id': 'ac8085c1572b4ac78e080d397cfa5d88', 'locator': None, 'type_': 'Granule', 'param_dictionary': '5907708894714910a80410f475709d69', 'creation_timestamp': 1364853231.735014, 'provider_metadata_update': {}}
        {'domain': [1], 'data_producer_id': '123xyz', 'connection_index': 1, 'record_dictionary': {1: None, 2: [3573842032.6812067], 3: [3573842032.6812067], 4: None, 5: ['ok'], 6: ['port_timestamp'], 7: None, 8: [3573842032.3573842], 9: None, 10: [941.828], 11: [92.264343], 12: None, 13: [55.146198], 14: None}, 'connection_id': 'ac8085c1572b4ac78e080d397cfa5d88', 'locator': None, 'type_': 'Granule', 'param_dictionary': '5907708894714910a80410f475709d69', 'creation_timestamp': 1364853232.80932, 'provider_metadata_update': {}}
        {'domain': [1], 'data_producer_id': '123xyz', 'connection_index': 2, 'record_dictionary': {1: None, 2: [3573842034.287919], 3: [3573842034.287919], 4: None, 5: ['ok'], 6: ['port_timestamp'], 7: None, 8: [3573842034.3573842], 9: None, 10: [132.754], 11: [59.86327], 12: None, 13: [83.803398], 14: None}, 'connection_id': 'ac8085c1572b4ac78e080d397cfa5d88', 'locator': None, 'type_': 'Granule', 'param_dictionary': '5907708894714910a80410f475709d69', 'creation_timestamp': 1364853234.387937, 'provider_metadata_update': {}}
        """
        
        # Await the published samples and veirfy parsed and raw streams.        
        self._async_sample_result.get(timeout=CFG.endpoint.receive.timeout)
        self._async_raw_sample_result.get(timeout=CFG.endpoint.receive.timeout)
        self.assertEqual(len(self._samples_received), 3)
        self.assertGreater(len(self._raw_samples_received), 10)
        
    def test_autosample(self):
        """
        test_autosample
        Test instrument driver execute interface to start and stop streaming
        mode. Verify ResourceAgentResourceStateEvents are publsihed.
        """
        
        # Start data subscribers.
        self._start_data_subscribers(3, 10)
        self.addCleanup(self._stop_data_subscribers)    
        
        # Set up a subscriber to collect error events.
        self._start_event_subscriber('ResourceAgentResourceStateEvent', 7)
        self.addCleanup(self._stop_event_subscriber)            
        
        state = self._ia_client.get_agent_state()
        self.assertEqual(state, ResourceAgentState.UNINITIALIZED)
    
        cmd = AgentCommand(command=ResourceAgentEvent.INITIALIZE)
        retval = self._ia_client.execute_agent(cmd)
        state = self._ia_client.get_agent_state()
        self.assertEqual(state, ResourceAgentState.INACTIVE)

        cmd = AgentCommand(command=ResourceAgentEvent.GO_ACTIVE)
        retval = self._ia_client.execute_agent(cmd)
        state = self._ia_client.get_agent_state()
        self.assertEqual(state, ResourceAgentState.IDLE)

        cmd = AgentCommand(command=ResourceAgentEvent.RUN)
        retval = self._ia_client.execute_agent(cmd)
        state = self._ia_client.get_agent_state()
        self.assertEqual(state, ResourceAgentState.COMMAND)

        cmd = AgentCommand(command=SBE37ProtocolEvent.START_AUTOSAMPLE)
        retval = self._ia_client.execute_resource(cmd)
        
        gevent.sleep(15)
        
        cmd = AgentCommand(command=SBE37ProtocolEvent.STOP_AUTOSAMPLE)
        retval = self._ia_client.execute_resource(cmd)
 
        cmd = AgentCommand(command=ResourceAgentEvent.RESET)
        retval = self._ia_client.execute_agent(cmd)
        state = self._ia_client.get_agent_state()
        self.assertEqual(state, ResourceAgentState.UNINITIALIZED)

        self._async_event_result.get(timeout=CFG.endpoint.receive.timeout)
        self.assertGreaterEqual(len(self._events_received), 7)

        self._async_sample_result.get(timeout=CFG.endpoint.receive.timeout)
        self.assertGreaterEqual(len(self._samples_received), 3)

        self._async_raw_sample_result.get(timeout=CFG.endpoint.receive.timeout)
        self.assertGreaterEqual(len(self._raw_samples_received), 10)

    def test_capabilities(self):
        """
        test_capabilities
        Test the ability to retrieve agent and resource parameter and command
        capabilities in various system states.
        """

        agt_cmds_all = [
            ResourceAgentEvent.INITIALIZE,
            ResourceAgentEvent.RESET,
            ResourceAgentEvent.GO_ACTIVE,
            ResourceAgentEvent.GO_INACTIVE,
            ResourceAgentEvent.RUN,
            ResourceAgentEvent.CLEAR,
            ResourceAgentEvent.PAUSE,
            ResourceAgentEvent.RESUME,
            ResourceAgentEvent.GO_COMMAND,
            ResourceAgentEvent.GO_DIRECT_ACCESS           
        ]
        
        agt_pars_all = ['example',
                        'alerts',
                        'streams',
                        'pubrate',
                        'aggstatus'
                        ]
        
        res_cmds_all =[
            SBE37ProtocolEvent.ACQUIRE_STATUS,
            SBE37ProtocolEvent.TEST,
            SBE37ProtocolEvent.ACQUIRE_SAMPLE,
            SBE37ProtocolEvent.START_AUTOSAMPLE,
            SBE37ProtocolEvent.STOP_AUTOSAMPLE,
            SBE37ProtocolEvent.ACQUIRE_CONFIGURATION,
        ]
        
        res_iface_all = [
            'get_resource',
            'set_resource',
            'execute_resource',
            'ping_resource',
            'get_resource_state'            
            ]
        
        res_cmds_iface_all = list(res_cmds_all)
        res_cmds_iface_all.extend(res_iface_all)
        
        res_pars_all = PARAMS.keys()
        
        
        def sort_caps(caps_list):
            agt_cmds = []
            agt_pars = []
            res_cmds = []
            res_iface = []
            res_pars = []
            
            if len(caps_list)>0 and isinstance(caps_list[0], AgentCapability):
                agt_cmds = [x.name for x in caps_list if x.cap_type==CapabilityType.AGT_CMD]
                agt_pars = [x.name for x in caps_list if x.cap_type==CapabilityType.AGT_PAR]
                res_cmds = [x.name for x in caps_list if x.cap_type==CapabilityType.RES_CMD]
                res_iface = [x.name for x in caps_list if x.cap_type==CapabilityType.RES_IFACE]
                res_pars = [x.name for x in caps_list if x.cap_type==CapabilityType.RES_PAR]
            
            elif len(caps_list)>0 and isinstance(caps_list[0], dict):
                agt_cmds = [x['name'] for x in caps_list if x['cap_type']==CapabilityType.AGT_CMD]
                agt_pars = [x['name'] for x in caps_list if x['cap_type']==CapabilityType.AGT_PAR]
                res_cmds = [x['name'] for x in caps_list if x['cap_type']==CapabilityType.RES_CMD]
                res_iface = [x['name'] for x in caps_list if x['cap_type']==CapabilityType.RES_IFACE]
                res_pars = [x['name'] for x in caps_list if x['cap_type']==CapabilityType.RES_PAR]

            return agt_cmds, agt_pars, res_cmds, res_iface, res_pars
             
        
        ##################################################################
        # UNINITIALIZED
        ##################################################################
        
        state = self._ia_client.get_agent_state()
        self.assertEqual(state, ResourceAgentState.UNINITIALIZED)        
        
        # Get exposed capabilities in current state.
        retval = self._ia_client.get_capabilities()
        
        # Validate capabilities for state UNINITIALIZED.
        agt_cmds, agt_pars, res_cmds, res_iface, res_pars = sort_caps(retval)
        
        agt_cmds_uninitialized = [
            ResourceAgentEvent.INITIALIZE
        ]
                        
        self.assertItemsEqual(agt_cmds, agt_cmds_uninitialized)
        self.assertItemsEqual(agt_pars, agt_pars_all)
        self.assertItemsEqual(res_cmds, [])
        self.assertItemsEqual(res_iface, [])
        self.assertItemsEqual(res_pars, [])
        
        # Get exposed capabilities in all states.
        retval = self._ia_client.get_capabilities(False)        

        # Validate all capabilities as read from state UNINITIALIZED.
        agt_cmds, agt_pars, res_cmds, res_iface, res_pars = sort_caps(retval)
       
        res_cmds_iface_uninitialized_all = res_iface_all
       
        self.assertItemsEqual(agt_cmds, agt_cmds_all)
        self.assertItemsEqual(agt_pars, agt_pars_all)
        self.assertItemsEqual(res_cmds, [])
        self.assertItemsEqual(res_iface, res_iface_all)
        self.assertItemsEqual(res_pars, [])
                
        cmd = AgentCommand(command=ResourceAgentEvent.INITIALIZE)
        retval = self._ia_client.execute_agent(cmd)
        
        ##################################################################
        # INACTIVE
        ##################################################################        

        state = self._ia_client.get_agent_state()
        self.assertEqual(state, ResourceAgentState.INACTIVE)

        # Get exposed capabilities in current state.
        retval = self._ia_client.get_capabilities()

        # Validate capabilities for state INACTIVE.
        agt_cmds, agt_pars, res_cmds, res_iface, res_pars = sort_caps(retval)
                
        agt_cmds_inactive = [
            ResourceAgentEvent.GO_ACTIVE,
            ResourceAgentEvent.RESET
        ]
        
        res_iface_inactive = [
            'ping_resource',
            'get_resource_state'
        ]
        
            
        self.assertItemsEqual(agt_cmds, agt_cmds_inactive)
        self.assertItemsEqual(agt_pars, agt_pars_all)
        self.assertItemsEqual(res_cmds, [])
        self.assertItemsEqual(res_iface, res_iface_inactive)
        self.assertItemsEqual(res_pars, [])
        
        # Get exposed capabilities in all states.
        retval = self._ia_client.get_capabilities(False)        
 
         # Validate all capabilities as read from state INACTIVE.
        agt_cmds, agt_pars, res_cmds, res_iface, res_pars = sort_caps(retval)
 
        self.assertItemsEqual(agt_cmds, agt_cmds_all)
        self.assertItemsEqual(agt_pars, agt_pars_all)
        self.assertItemsEqual(res_cmds, [])
        self.assertItemsEqual(res_iface, res_iface_all)
        self.assertItemsEqual(res_pars, [])
        
        cmd = AgentCommand(command=ResourceAgentEvent.GO_ACTIVE)
        retval = self._ia_client.execute_agent(cmd)
        
        ##################################################################
        # IDLE
        ##################################################################                
        
        state = self._ia_client.get_agent_state()
        self.assertEqual(state, ResourceAgentState.IDLE)

        # Get exposed capabilities in current state.
        retval = self._ia_client.get_capabilities()

         # Validate capabilities for state IDLE.
        agt_cmds, agt_pars, res_cmds, res_iface, res_pars = sort_caps(retval)

        agt_cmds_idle = [
            ResourceAgentEvent.GO_INACTIVE,
            ResourceAgentEvent.RESET,
            ResourceAgentEvent.RUN
        ]
        
        res_iface_idle = [
            'ping_resource',
            'get_resource_state'            
        ]
        
        self.assertItemsEqual(agt_cmds, agt_cmds_idle)
        self.assertItemsEqual(agt_pars, agt_pars_all)
        self.assertItemsEqual(res_cmds, [])
        self.assertItemsEqual(res_iface, res_iface_idle)
        self.assertItemsEqual(res_pars, [])
        
        # Get exposed capabilities in all states as read from IDLE.
        retval = self._ia_client.get_capabilities(False)        
        
         # Validate all capabilities as read from state IDLE.
        agt_cmds, agt_pars, res_cmds, res_iface, res_pars = sort_caps(retval)
        
        self.assertItemsEqual(agt_cmds, agt_cmds_all)
        self.assertItemsEqual(agt_pars, agt_pars_all)
        self.assertItemsEqual(res_cmds, [])
        self.assertItemsEqual(res_iface, res_iface_all)
        self.assertItemsEqual(res_pars, [])
                        
        cmd = AgentCommand(command=ResourceAgentEvent.RUN)
        retval = self._ia_client.execute_agent(cmd)
        
        ##################################################################
        # COMMAND
        ##################################################################                
        
        state = self._ia_client.get_agent_state()
        self.assertEqual(state, ResourceAgentState.COMMAND)

        # Get exposed capabilities in current state.
        retval = self._ia_client.get_capabilities()

         # Validate capabilities of state COMMAND
        agt_cmds, agt_pars, res_cmds, res_iface, res_pars = sort_caps(retval)

        agt_cmds_command = [
            ResourceAgentEvent.CLEAR,
            ResourceAgentEvent.RESET,
            ResourceAgentEvent.GO_DIRECT_ACCESS,
            ResourceAgentEvent.GO_INACTIVE,
            ResourceAgentEvent.PAUSE
        ]

        res_cmds_command = [
            SBE37ProtocolEvent.ACQUIRE_STATUS,
            SBE37ProtocolEvent.TEST,
            SBE37ProtocolEvent.ACQUIRE_SAMPLE,
            SBE37ProtocolEvent.START_AUTOSAMPLE,
            SBE37ProtocolEvent.ACQUIRE_CONFIGURATION
        ]
        
        self.assertItemsEqual(agt_cmds, agt_cmds_command)
        self.assertItemsEqual(agt_pars, agt_pars_all)
        self.assertItemsEqual(res_cmds, res_cmds_command)
        self.assertItemsEqual(res_iface, res_iface_all)
        self.assertItemsEqual(res_pars, res_pars_all)

        # Get exposed capabilities in all states as read from state COMMAND.
        retval = self._ia_client.get_capabilities(False)        
        
         # Validate all capabilities as read from state COMMAND
        agt_cmds, agt_pars, res_cmds, res_iface, res_pars = sort_caps(retval)

        self.assertItemsEqual(agt_cmds, agt_cmds_all)
        self.assertItemsEqual(agt_pars, agt_pars_all)
        self.assertItemsEqual(res_cmds, res_cmds_all)
        self.assertItemsEqual(res_iface, res_iface_all)
        self.assertItemsEqual(res_pars, res_pars_all)
        
        cmd = AgentCommand(command=SBE37ProtocolEvent.START_AUTOSAMPLE)
        retval = self._ia_client.execute_resource(cmd)
    
        ##################################################################
        # STREAMING
        ##################################################################                        
        
        state = self._ia_client.get_agent_state()
        self.assertEqual(state, ResourceAgentState.STREAMING)

        # Get exposed capabilities in current state.
        retval = self._ia_client.get_capabilities()

         # Validate capabilities of state STREAMING
        agt_cmds, agt_pars, res_cmds, res_iface, res_pars = sort_caps(retval)

 
        agt_cmds_streaming = [
            ResourceAgentEvent.RESET,
            ResourceAgentEvent.GO_INACTIVE
        ]

        res_cmds_streaming = [
            SBE37ProtocolEvent.STOP_AUTOSAMPLE,
        ]

        res_iface_streaming = [
            'get_resource',
            'execute_resource',
            'ping_resource',
            'get_resource_state'                                               
        ]

        self.assertItemsEqual(agt_cmds, agt_cmds_streaming)
        self.assertItemsEqual(agt_pars, agt_pars_all)
        self.assertItemsEqual(res_cmds, res_cmds_streaming)
        self.assertItemsEqual(res_iface, res_iface_streaming)
        self.assertItemsEqual(res_pars, res_pars_all)
        
        # Get exposed capabilities in all states as read from state STREAMING.
        retval = self._ia_client.get_capabilities(False)        
        
         # Validate all capabilities as read from state COMMAND
        agt_cmds, agt_pars, res_cmds, res_iface, res_pars = sort_caps(retval)

        self.assertItemsEqual(agt_cmds, agt_cmds_all)
        self.assertItemsEqual(agt_pars, agt_pars_all)
        self.assertItemsEqual(res_cmds, res_cmds_all)
        self.assertItemsEqual(res_iface, res_iface_all)
        self.assertItemsEqual(res_pars, res_pars_all)
        
        gevent.sleep(5)
        
        cmd = AgentCommand(command=SBE37ProtocolEvent.STOP_AUTOSAMPLE)
        retval = self._ia_client.execute_resource(cmd)
        
        ##################################################################
        # COMMAND
        ##################################################################                        
        
        state = self._ia_client.get_agent_state()
        self.assertEqual(state, ResourceAgentState.COMMAND)

        # Get exposed capabilities in current state.
        retval = self._ia_client.get_capabilities()

         # Validate capabilities of state COMMAND
        agt_cmds, agt_pars, res_cmds, res_iface, res_pars = sort_caps(retval)

        self.assertItemsEqual(agt_cmds, agt_cmds_command)
        self.assertItemsEqual(agt_pars, agt_pars_all)
        self.assertItemsEqual(res_cmds, res_cmds_command)
        self.assertItemsEqual(res_iface, res_iface_all)
        self.assertItemsEqual(res_pars, res_pars_all)        
        
        # Get exposed capabilities in all states as read from state STREAMING.
        retval = self._ia_client.get_capabilities(False)        
        
         # Validate all capabilities as read from state COMMAND
        agt_cmds, agt_pars, res_cmds, res_iface, res_pars = sort_caps(retval)

        self.assertItemsEqual(agt_cmds, agt_cmds_all)
        self.assertItemsEqual(agt_pars, agt_pars_all)
        self.assertItemsEqual(res_cmds, res_cmds_all)
        self.assertItemsEqual(res_iface, res_iface_all)
        self.assertItemsEqual(res_pars, res_pars_all)        
        
        cmd = AgentCommand(command=ResourceAgentEvent.RESET)
        retval = self._ia_client.execute_agent(cmd)
        
        ##################################################################
        # UNINITIALIZED
        ##################################################################                        
        
        state = self._ia_client.get_agent_state()
        self.assertEqual(state, ResourceAgentState.UNINITIALIZED)

        # Get exposed capabilities in current state.
        retval = self._ia_client.get_capabilities()
        
        # Validate capabilities for state UNINITIALIZED.
        agt_cmds, agt_pars, res_cmds, res_iface, res_pars = sort_caps(retval)

        self.assertItemsEqual(agt_cmds, agt_cmds_uninitialized)
        self.assertItemsEqual(agt_pars, agt_pars_all)
        self.assertItemsEqual(res_cmds, [])
        self.assertItemsEqual(res_iface, [])
        self.assertItemsEqual(res_pars, [])
        
        # Get exposed capabilities in all states.
        retval = self._ia_client.get_capabilities(False)        

        # Validate all capabilities as read from state UNINITIALIZED.
        agt_cmds, agt_pars, res_cmds, res_iface, res_pars = sort_caps(retval)
       
        self.assertItemsEqual(agt_cmds, agt_cmds_all)
        self.assertItemsEqual(agt_pars, agt_pars_all)
        self.assertItemsEqual(res_cmds, [])
        self.assertItemsEqual(res_iface, res_iface_all)
        self.assertItemsEqual(res_pars, [])        
        
    def test_command_errors(self):
        """
        test_command_errors
        Test illegal behavior and replies. Verify ResourceAgentErrorEvents
        are published.
        """
        
        # Set up a subscriber to collect error events.
        self._start_event_subscriber('ResourceAgentErrorEvent', 5)
        self.addCleanup(self._stop_event_subscriber)    
        
        state = self._ia_client.get_agent_state()
        self.assertEqual(state, ResourceAgentState.UNINITIALIZED)
    
        # Try to execute agent command with no command arg.
        with self.assertRaises(BadRequest):
            retval = self._ia_client.execute_agent()    

        # Try to execute agent command with bogus command.
        with self.assertRaises(BadRequest):
            cmd = AgentCommand(command='BOGUS_COMMAND')
            retval = self._ia_client.execute_agent()

        # Try to execute a valid command, wrong state.
        with self.assertRaises(Conflict):
            cmd = AgentCommand(command=ResourceAgentEvent.RUN)
            retval = self._ia_client.execute_agent(cmd)

        # Try to execute the resource, wrong state.
        with self.assertRaises(Conflict):
            cmd = AgentCommand(command=SBE37ProtocolEvent.ACQUIRE_SAMPLE)
            retval = self._ia_client.execute_resource(cmd)        

        # Try initializing with a bogus option driver config parameter.
        with self.assertRaises(BadRequest):
            bogus_config = {
                'no' : 'idea'
            }
            cmd = AgentCommand(command=ResourceAgentEvent.INITIALIZE,
                           args=[bogus_config])
            retval = self._ia_client.execute_agent()

        # Initialize the agent correctly.
        cmd = AgentCommand(command=ResourceAgentEvent.INITIALIZE,
                        args=[DVR_CONFIG])
        retval = self._ia_client.execute_agent(cmd)
        state = self._ia_client.get_agent_state()
        self.assertEqual(state, ResourceAgentState.INACTIVE)

        cmd = AgentCommand(command=ResourceAgentEvent.GO_ACTIVE)
        retval = self._ia_client.execute_agent(cmd)
        state = self._ia_client.get_agent_state()
        self.assertEqual(state, ResourceAgentState.IDLE)

        cmd = AgentCommand(command=ResourceAgentEvent.RUN)
        retval = self._ia_client.execute_agent(cmd)
        state = self._ia_client.get_agent_state()
        self.assertEqual(state, ResourceAgentState.COMMAND)

        # Issue a good resource command and verify result. Result
        # is a sample string not a particle
        cmd = AgentCommand(command=SBE37ProtocolEvent.ACQUIRE_SAMPLE)
        retval = self._ia_client.execute_resource(cmd)
        self.assertTrue(retval.result)

        # Try to issue a wrong state resource command.
        # Returning ServerError: 500 -.  Stuck on this moving on.  Maybe
        # Edward can help
        #with self.assertRaises(Conflict):
        #    cmd = AgentCommand(command=SBE37ProtocolEvent.STOP_AUTOSAMPLE)
        #    retval = self._ia_client.execute_resource(cmd)

        # Reset and shutdown.
        cmd = AgentCommand(command=ResourceAgentEvent.RESET)
        retval = self._ia_client.execute_agent(cmd)
        state = self._ia_client.get_agent_state()
        self.assertEqual(state, ResourceAgentState.UNINITIALIZED)

        self._async_event_result.get(timeout=CFG.endpoint.receive.timeout)
        self.assertEquals(len(self._events_received), 5)
        
    def test_direct_access(self):
        """
        test_direct_access
        Test agent direct_access command. This causes creation of
        driver process and transition to direct access.
        """

        state = self._ia_client.get_agent_state()
        self.assertEqual(state, ResourceAgentState.UNINITIALIZED)
    
        cmd = AgentCommand(command=ResourceAgentEvent.INITIALIZE)
        retval = self._ia_client.execute_agent(cmd)
        state = self._ia_client.get_agent_state()
        self.assertEqual(state, ResourceAgentState.INACTIVE)

        cmd = AgentCommand(command=ResourceAgentEvent.GO_ACTIVE)
        retval = self._ia_client.execute_agent(cmd)
        state = self._ia_client.get_agent_state()
        self.assertEqual(state, ResourceAgentState.IDLE)

        cmd = AgentCommand(command=ResourceAgentEvent.RUN)
        retval = self._ia_client.execute_agent(cmd)
        state = self._ia_client.get_agent_state()
        self.assertEqual(state, ResourceAgentState.COMMAND)

        cmd = AgentCommand(command=ResourceAgentEvent.GO_DIRECT_ACCESS,
                            #kwargs={'session_type': DirectAccessTypes.telnet,
                            kwargs={'session_type':DirectAccessTypes.vsp,
                            'session_timeout':600,
                            'inactivity_timeout':600})
        
        retval = self._ia_client.execute_agent(cmd)
        state = self._ia_client.get_agent_state()
        self.assertEqual(state, ResourceAgentState.DIRECT_ACCESS)
                
        log.info("GO_DIRECT_ACCESS retval=" + str(retval.result))

        # {'status': 0, 'type_': 'AgentCommandResult', 'command': 'RESOURCE_AGENT_EVENT_GO_DIRECT_ACCESS',
        # 'result': {'token': 'F2B6EED3-F926-4B3B-AE80-4F8DE79276F3', 'ip_address': 'Edwards-MacBook-Pro.local', 'port': 8000},
        # 'ts_execute': '1344889063861', 'command_id': ''}
        
        host = retval.result['ip_address']
        port = retval.result['port']
        token = retval.result['token']
        
        s = socket.socket(socket.AF_INET, socket.SOCK_STREAM)
        s.connect((host, port))
        s.settimeout(0.0)
        
        s.sendall('ts\r\n')
        buf = self._socket_listen(s, None, 3)

        # CORRECT PATTERN TO MATCH IN RESPONSE BUFFER:
        """
        ts
        
        -0.1964,85.12299, 697.168,   39.5241, 1506.965, 01 Feb 2001, 01:01:00
        """
        
        sample_pattern = r'^#? *(-?\d+\.\d+), *(-?\d+\.\d+), *(-?\d+\.\d+)'
        sample_pattern += r'(, *(-?\d+\.\d+))?(, *(-?\d+\.\d+))?'
        sample_pattern += r'(, *(\d+) +([a-zA-Z]+) +(\d+), *(\d+):(\d+):(\d+))?'
        sample_pattern += r'(, *(\d+)-(\d+)-(\d+), *(\d+):(\d+):(\d+))?'
        sample_regex = re.compile(sample_pattern)
        lines = buf.split('\r\n')
        
        sample_count = 0
        for x in lines:
            if sample_regex.match(x):
                sample_count += 1
        #self.assertEqual(sample_count, 1)

        s.sendall('ds\r\n')
        buf = self._socket_listen(s, None, 3)

        # CORRECT PATTERN TO MATCH IN RESPONSE BUFFER:
        """
        ds
        SBE37-SMP V 2.6 SERIAL NO. 2165   01 Feb 2001  01:01:00
        not logging: received stop command
        sample interval = 23195 seconds
        samplenumber = 0, free = 200000
        do not transmit real-time data
        do not output salinity with each sample
        do not output sound velocity with each sample
        do not store time with each sample
        number of samples to average = 0
        reference pressure = 0.0 db
        serial sync mode disabled
        wait time after serial sync sampling = 0 seconds
        internal pump is installed
        temperature = 7.54 deg C
        WARNING: LOW BATTERY VOLTAGE!!
        """

        self.assertNotEqual(buf.find('SBE37-SMP'), -1)
        self.assertNotEqual(buf.find('sample interval'), -1)
        self.assertNotEqual(buf.find('samplenumber'), -1)
        self.assertNotEqual(buf.find('number of samples to average'), -1)

        cmd = AgentCommand(command=ResourceAgentEvent.GO_COMMAND)
        retval = self._ia_client.execute_agent(cmd)
        state = self._ia_client.get_agent_state()
        self.assertEqual(state, ResourceAgentState.COMMAND)
        
        cmd = AgentCommand(command=ResourceAgentEvent.RESET)
        retval = self._ia_client.execute_agent(cmd)
        state = self._ia_client.get_agent_state()
        self.assertEqual(state, ResourceAgentState.UNINITIALIZED)

    @unittest.skip('Test very long and simulator not accurate here.')
    def test_test(self):
        """
        test_test
        """
        
        # Set up a subscriber to collect command events.
        self._start_event_subscriber('ResourceAgentAsyncResultEvent', 1)
        self.addCleanup(self._stop_event_subscriber)    
        
        state = self._ia_client.get_agent_state()
        self.assertEqual(state, ResourceAgentState.UNINITIALIZED)
    
        cmd = AgentCommand(command=ResourceAgentEvent.INITIALIZE)
        retval = self._ia_client.execute_agent(cmd)
        state = self._ia_client.get_agent_state()
        self.assertEqual(state, ResourceAgentState.INACTIVE)

        cmd = AgentCommand(command=ResourceAgentEvent.GO_ACTIVE)
        retval = self._ia_client.execute_agent(cmd)
        state = self._ia_client.get_agent_state()
        self.assertEqual(state, ResourceAgentState.IDLE)

        cmd = AgentCommand(command=ResourceAgentEvent.RUN)
        retval = self._ia_client.execute_agent(cmd)
        state = self._ia_client.get_agent_state()
        self.assertEqual(state, ResourceAgentState.COMMAND)

        cmd = AgentCommand(command=SBE37ProtocolEvent.TEST)
        retval = self._ia_client.execute_resource(cmd)
        state = self._ia_client.get_agent_state()
        self.assertEqual(state, ResourceAgentState.TEST)

        start_time = time.time()
        while state != ResourceAgentState.COMMAND:
            gevent.sleep(1)
            elapsed_time = time.time() - start_time
            log.debug('Device testing: %i seconds elapsed', elapsed_time)
            state = self._ia_client.get_agent_state()

        cmd = AgentCommand(command=ResourceAgentEvent.RESET)
        retval = self._ia_client.execute_agent(cmd)
        state = self._ia_client.get_agent_state()
        self.assertEqual(state, ResourceAgentState.UNINITIALIZED)
                
        # Verify we received the test result and it passed.
        # We need to verify that the simulator has the proper behavior.
        # I believe the SBE37 driver logic is accurate and correct for
        # the real hardware, but it gives Failures on the simulator test
        # output.
        """
        {'origin': '123xyz', 'description': '',
        'type_': 'ResourceAgentAsyncResultEvent',
        'command': 'DRIVER_EVENT_TEST',
        'result':
            {'pres_data': 't\x00p\x00\r\x00\n\x00
            -7.320\r\n
            -7.750\r\n
            -6.811\r\n
            ...
            -6.796\r\n\r\nS>',
            'success': 'Failed',
            'cond_data': 't\x00c\x00\r\x00\n\x00
            0.00705\r\n
            0.08241\r\n
            0.00563\r\n 
            ...
            0.03455\r\n\r\nS>',
            'cmd': 'DRIVER_EVENT_TEST',
            'temp_test': 'Failed',
            'pres_test': 'Failed',
            'cond_test': 'Failed',
            'temp_data': 't\x00t\x00\r\x00\n\x00
            19.7688\r\n
            18.4637\r\n
            15.2186\r\n
            ...
            16.1100\r\n\r\nS>',
            'desc': 'SBE37 self-test result'}
        """
        
        self._async_event_result.get(timeout=CFG.endpoint.receive.timeout)                        
        self.assertGreaterEqual(len(self._events_received), 1)        
        #self.assertEqual(test_results[0]['value']['success'], 'Passed')

    @unittest.skip('This test used to track down publisher threadsafety bug.')
    def test_states_special(self):
        """
        test_states_special
        """
        states = [
            ResourceAgentState.INACTIVE,
            ResourceAgentState.IDLE,
            ResourceAgentState.COMMAND,
            ResourceAgentState.STOPPED,
            ResourceAgentState.COMMAND,
            ResourceAgentState.IDLE,
            ResourceAgentState.COMMAND,
            ResourceAgentState.UNINITIALIZED                        
        ]
        states.reverse()

        publisher = EventPublisher()

        # Set up a subscriber to collect error events.
        self._start_event_subscriber('ResourceAgentStateEvent', 8)
        self.addCleanup(self._stop_event_subscriber)    

        gevent.sleep(1)

        def loop(publisher, ev):
            #pub = EventPublisher()
            pub = publisher
            while not ev.wait(timeout=0.1):
                event_data = {
                    'state': ResourceAgentState.INACTIVE
                }
                result = pub.publish_event(event_type='ResourceAgentStateEvent',
                              origin='xxxxzzzz', **event_data)

        gl = []
        for x in range(20):
            ev = gevent.event.Event()
            gl.append((gevent.spawn(loop, publisher, ev), ev))

        def cleanup_gl(gl_array):
            for g in gl_array:
                g[1].set()

            #gevent.killall(gl_array)
            gevent.joinall([g[0] for g in gl_array])
        self.addCleanup(cleanup_gl, gl)

        while len(states)>0:
            gevent.sleep(5)
            state = states.pop()
            event_data = {
                'state': state
            }
            result = publisher.publish_event(event_type='ResourceAgentStateEvent',
                              origin=IA_RESOURCE_ID, **event_data)
            log.info('Published event %s with result %s.',
                     state, str(result))
        self._async_event_result.get(timeout=CFG.endpoint.receive.timeout)
        self.assertEquals(len(self._events_received), 8)
        
    def test_data_buffering(self):
        """
        test_data_buffering
        """
        
        # Start data subscribers.
        self._start_data_subscribers(1, 1)
        self.addCleanup(self._stop_data_subscribers)    
        
        state = self._ia_client.get_agent_state()
        self.assertEqual(state, ResourceAgentState.UNINITIALIZED)
    
        cmd = AgentCommand(command=ResourceAgentEvent.INITIALIZE)
        retval = self._ia_client.execute_agent(cmd)
        state = self._ia_client.get_agent_state()
        self.assertEqual(state, ResourceAgentState.INACTIVE)

        cmd = AgentCommand(command=ResourceAgentEvent.GO_ACTIVE)
        retval = self._ia_client.execute_agent(cmd)
        state = self._ia_client.get_agent_state()
        self.assertEqual(state, ResourceAgentState.IDLE)

        cmd = AgentCommand(command=ResourceAgentEvent.RUN)
        retval = self._ia_client.execute_agent(cmd)
        state = self._ia_client.get_agent_state()
        self.assertEqual(state, ResourceAgentState.COMMAND)

        # Set buffering parameters.
        pubrate = {
            'parsed':15,
            'raw':15
        }
        self._ia_client.set_agent({'pubrate':pubrate})
        retval = self._ia_client.get_agent(['pubrate'])

        cmd = AgentCommand(command=SBE37ProtocolEvent.START_AUTOSAMPLE)
        retval = self._ia_client.execute_resource(cmd)
        
        gevent.sleep(35)

        cmd = AgentCommand(command=SBE37ProtocolEvent.STOP_AUTOSAMPLE)
        retval = self._ia_client.execute_resource(cmd)
 
        cmd = AgentCommand(command=ResourceAgentEvent.RESET)
        retval = self._ia_client.execute_agent(cmd)
        state = self._ia_client.get_agent_state()
        self.assertEqual(state, ResourceAgentState.UNINITIALIZED)

        self._async_sample_result.get(timeout=CFG.endpoint.receive.timeout)
        self._async_raw_sample_result.get(timeout=CFG.endpoint.receive.timeout)

        # Add check here to assure parsed granules are buffered.
        for x in self._samples_received:
            rdt = RecordDictionaryTool.load_from_granule(x)
            self.assertGreater(rdt['temp'].size, 1)
            self.assertGreater(rdt['conductivity'].size, 1)
            self.assertGreater(rdt['pressure'].size, 1)
        
        # Check that some of the raw granules are buffered.
        raw_sizes = []
        for x in self._raw_samples_received:
            rdt = RecordDictionaryTool.load_from_granule(x)
            raw_sizes.append(rdt['raw'].size)
        raw_sizes_greater_than_one = [z>1 for z in raw_sizes]
        self.assertTrue(any(raw_sizes_greater_than_one))
<<<<<<< HEAD
                
    def test_lost_connection(self):
        """
        test_lost_connection
        """
        
        # Set up a subscriber to collect command events.
        self._start_event_subscriber('ResourceAgentConnectionLostErrorEvent', 1)
        self.addCleanup(self._stop_event_subscriber)    
        
        # Start in uninitialized.
        state = self._ia_client.get_agent_state()
        self.assertEqual(state, ResourceAgentState.UNINITIALIZED)
    
        # Initialize the agent.
        cmd = AgentCommand(command=ResourceAgentEvent.INITIALIZE)
        retval = self._ia_client.execute_agent(cmd)
        state = self._ia_client.get_agent_state()
        self.assertEqual(state, ResourceAgentState.INACTIVE)

        # Activate.
        cmd = AgentCommand(command=ResourceAgentEvent.GO_ACTIVE)
        retval = self._ia_client.execute_agent(cmd)
        state = self._ia_client.get_agent_state()
        self.assertEqual(state, ResourceAgentState.IDLE)

        # Go into command mode.
        cmd = AgentCommand(command=ResourceAgentEvent.RUN)
        retval = self._ia_client.execute_agent(cmd)
        state = self._ia_client.get_agent_state()
        self.assertEqual(state, ResourceAgentState.COMMAND)

        # Start streaming.
        cmd = AgentCommand(command=SBE37ProtocolEvent.START_AUTOSAMPLE)
        retval = self._ia_client.execute_resource(cmd)
        
        # Wait for a while, collect some samples.
        gevent.sleep(10)
        
        # Blow the port agent out from under the agent.
        self._support.stop_pagent()
        
        # Loop until we resyncronize to LOST_CONNECTION/DISCONNECTED.
        # Test will timeout if this dosn't occur.
        while True:
            state = self._ia_client.get_agent_state()
            if state == ResourceAgentState.LOST_CONNECTION:
                break
            else:
                gevent.sleep(1)
        
        # Verify the driver has transitioned to disconnected
        while True:
            state = self._ia_client.get_resource_state()
            if state == DriverConnectionState.DISCONNECTED:
                break
            else:
                gevent.sleep(1)

        # Make sure the lost connection error event arrives.
        self._async_event_result.get(timeout=CFG.endpoint.receive.timeout)                        
        self.assertEqual(len(self._events_received), 1)        

        cmd = AgentCommand(command=ResourceAgentEvent.RESET)
        retval = self._ia_client.execute_agent(cmd)
        state = self._ia_client.get_agent_state()
        self.assertEqual(state, ResourceAgentState.UNINITIALIZED)

    def test_autoreconnect(self):
        """
        test_autoreconnect
        """
        # Set up a subscriber to collect command events.
        self._start_event_subscriber('ResourceAgentConnectionLostErrorEvent', 1)
        self.addCleanup(self._stop_event_subscriber)    
        
        # Start in uninitialized.
        state = self._ia_client.get_agent_state()
        self.assertEqual(state, ResourceAgentState.UNINITIALIZED)
    
        # Initialize the agent.
        cmd = AgentCommand(command=ResourceAgentEvent.INITIALIZE)
        retval = self._ia_client.execute_agent(cmd)
        state = self._ia_client.get_agent_state()
        self.assertEqual(state, ResourceAgentState.INACTIVE)

        # Activate.
        cmd = AgentCommand(command=ResourceAgentEvent.GO_ACTIVE)
        retval = self._ia_client.execute_agent(cmd)
        state = self._ia_client.get_agent_state()
        self.assertEqual(state, ResourceAgentState.IDLE)

        # Go into command mode.
        cmd = AgentCommand(command=ResourceAgentEvent.RUN)
        retval = self._ia_client.execute_agent(cmd)
        state = self._ia_client.get_agent_state()
        self.assertEqual(state, ResourceAgentState.COMMAND)


        def poll_func(test):
            cmd = AgentCommand(command=SBE37ProtocolEvent.ACQUIRE_SAMPLE)
            while True:
                try:
                    gevent.sleep(.5)
                    test._ia_client.execute_resource(cmd)
                except IonException:
                    break
                
            while True:
                try:
                    gevent.sleep(.5)
                    test._ia_client.execute_resource(cmd)
                    break
                except IonException:
                    pass
                
        timeout = gevent.Timeout(240)
        timeout.start()
        try:

            # Start the command greenlet and let poll for a bit.
            gl = gevent.spawn(poll_func, self)        
            gevent.sleep(20)
        
            # Blow the port agent out from under the agent.
            self._support.stop_pagent()

            # Wait for a while, the supervisor is restarting the port agent.
            gevent.sleep(5)
            self._support.start_pagent()
            
            # Wait for the device to connect and start sampling again.
            gl.join()
            gl = None
            timeout.cancel()
            
        except (Exception, gevent.Timeout) as ex:
            if gl:
                gl.kill()
                gl = None
            self.fail('Could not reconnect to device: '+str(ex))

    def test_connect_failed(self):
        """
        test_connect_failed
        """
        # Stop the port agent.
        self._support.stop_pagent()
        
        # Sleep a bit.
        gevent.sleep(3)
        
        # Start in uninitialized.
        state = self._ia_client.get_agent_state()
        self.assertEqual(state, ResourceAgentState.UNINITIALIZED)
    
        # Initialize the agent.
        cmd = AgentCommand(command=ResourceAgentEvent.INITIALIZE)
        retval = self._ia_client.execute_agent(cmd)
        state = self._ia_client.get_agent_state()
        self.assertEqual(state, ResourceAgentState.INACTIVE)

        # Activate. This should fail because there is no port agent to connect to.
        cmd = AgentCommand(command=ResourceAgentEvent.GO_ACTIVE)
        with self.assertRaises(ResourceError):
            retval = self._ia_client.execute_agent(cmd)
            
        state = self._ia_client.get_agent_state()
        self.assertEqual(state, ResourceAgentState.INACTIVE)

    def test_get_set_alerts(self):
        """
        test_get_set_alerts
        Test specific of get/set alerts, including using result of get to
        set later.
        """
        state = self._ia_client.get_agent_state()
        self.assertEqual(state, ResourceAgentState.UNINITIALIZED)

        cmd = AgentCommand(command=ResourceAgentEvent.INITIALIZE)
        retval = self._ia_client.execute_agent(cmd)
        state = self._ia_client.get_agent_state()
        self.assertEqual(state, ResourceAgentState.INACTIVE)

        retval = self._ia_client.get_agent(['alerts'])['alerts']
        self.assertItemsEqual(retval, [])

        alert_def1 = {
            'name' : 'temp_warning_interval',
            'stream_name' : 'parsed',
            'description' : 'Temperature is above normal range.',
            'alert_type' : StreamAlertType.WARNING,
            'aggregate_type' : AggregateStatusType.AGGREGATE_DATA,
            'value_id' : 'temp',
            'lower_bound' : None,
            'lower_rel_op' : None,
            'upper_bound' : 10.5,
            'upper_rel_op' : '<',
            'alert_class' : 'IntervalAlert'
        }
        
        alert_def2 = {
            'name' : 'temp_alarm_interval',
            'stream_name' : 'parsed',
            'description' : 'Temperature is way above normal range.',
            'alert_type' : StreamAlertType.WARNING,
            'aggregate_type' : AggregateStatusType.AGGREGATE_DATA,
            'value_id' : 'temp',
            'lower_bound' : None,
            'lower_rel_op' : None,
            'upper_bound' : 15.5,
            'upper_rel_op' : '<',
            'alert_class' : 'IntervalAlert'
        }


        """
        Interval alerts are returned from get like this:
        (value and status fields describe state of the alert)
        {
        'name': 'temp_warning_interval',
        'stream_name': 'parsed',
        'description': 'Temperature is above normal range.',
        'alert_type': 1,
        'aggregate_type': 2,
        'value_id': 'temp',
        'lower_bound': None,
        'lower_rel_op': None,
        'upper_bound': 10.5,
        'upper_rel_op': '<',
        'alert_class': 'IntervalAlert',

        'status': None,
        'value': None
        }
        """
        
        alert_def3 = {
            'name' : 'late_data_warning',
            'stream_name' : 'parsed',
            'description' : 'Expected data has not arrived.',
            'alert_type' : StreamAlertType.WARNING,
            'aggregate_type' : AggregateStatusType.AGGREGATE_COMMS,
            'time_delta' : 180,
            'alert_class' : 'LateDataAlert'
        }

        """
        Late data alerts are returned from get like this:
        (value and status fields describe state of the alert)
        {
        'name': 'late_data_warning',
        'stream_name': 'parsed',
        'description': 'Expected data has not arrived.',
        'alert_type': 1,
        'aggregate_type': 1,
        'value_id': None,
        'time_delta': 180,
        'alert_class': 'LateDataAlert',
        
        'status': None,
        'value': None
        }
        """
        
        """
        [
            {'status': None,
            'alert_type': 1,
            'name': 'temp_warning_interval',
            'upper_bound': 10.5,
            'lower_bound': None,
            'aggregate_type': 2,
            'alert_class': 'IntervalAlert',
            'value': None,
            'value_id': 'temp',
            'lower_rel_op': None,
            'upper_rel_op': '<',
            'description': 'Temperature is above normal range.'},
            {'status': None,
            'alert_type': 1,
            'name': 'temp_alarm_interval',
            'upper_bound': 15.5,
            'lower_bound': None,
            'aggregate_type': 2,
            'alert_class': 'IntervalAlert',
            'value': None,
            'value_id': 'temp',
            'lower_rel_op': None,
            'upper_rel_op': '<',
            'description': 'Temperature is way above normal range.'},
            {'status': None,
             'stream_name': 'parsed',
             'alert_type': 1,
             'name': 'late_data_warning',
             'aggregate_type': 1,
             'alert_class': 'LateDataAlert',
             'value': None,
             'time_delta': 180,
             'description': 'Expected data has not arrived.'}
        ]
        """
        
        orig_alerts = [alert_def1, alert_def2, alert_def3]
        self._ia_client.set_agent({'alerts' : orig_alerts})
    
        retval = self._ia_client.get_agent(['alerts'])['alerts']
        self.assertTrue(len(retval)==3)
        alerts = retval

        self._ia_client.set_agent({'alerts' : ['clear']})        
        retval = self._ia_client.get_agent(['alerts'])['alerts']
        self.assertItemsEqual(retval, [])

        self._ia_client.set_agent({'alerts' : alerts})
        retval = self._ia_client.get_agent(['alerts'])['alerts']
        self.assertTrue(len(retval)==3)
        
        count = 0
        for x in retval:
            x.pop('status')
            x.pop('value')
            for y in orig_alerts:
                if x['name'] == y['name']:
                    count += 1
                    self.assertItemsEqual(x.keys(), y.keys())
        self.assertEquals(count, 3)
        
        cmd = AgentCommand(command=ResourceAgentEvent.RESET)
        retval = self._ia_client.execute_agent(cmd)
        state = self._ia_client.get_agent_state()
        self.assertEqual(state, ResourceAgentState.UNINITIALIZED)
        
=======
                
>>>>>>> 229444f5
<|MERGE_RESOLUTION|>--- conflicted
+++ resolved
@@ -2029,341 +2029,4 @@
             rdt = RecordDictionaryTool.load_from_granule(x)
             raw_sizes.append(rdt['raw'].size)
         raw_sizes_greater_than_one = [z>1 for z in raw_sizes]
-        self.assertTrue(any(raw_sizes_greater_than_one))
-<<<<<<< HEAD
-                
-    def test_lost_connection(self):
-        """
-        test_lost_connection
-        """
-        
-        # Set up a subscriber to collect command events.
-        self._start_event_subscriber('ResourceAgentConnectionLostErrorEvent', 1)
-        self.addCleanup(self._stop_event_subscriber)    
-        
-        # Start in uninitialized.
-        state = self._ia_client.get_agent_state()
-        self.assertEqual(state, ResourceAgentState.UNINITIALIZED)
-    
-        # Initialize the agent.
-        cmd = AgentCommand(command=ResourceAgentEvent.INITIALIZE)
-        retval = self._ia_client.execute_agent(cmd)
-        state = self._ia_client.get_agent_state()
-        self.assertEqual(state, ResourceAgentState.INACTIVE)
-
-        # Activate.
-        cmd = AgentCommand(command=ResourceAgentEvent.GO_ACTIVE)
-        retval = self._ia_client.execute_agent(cmd)
-        state = self._ia_client.get_agent_state()
-        self.assertEqual(state, ResourceAgentState.IDLE)
-
-        # Go into command mode.
-        cmd = AgentCommand(command=ResourceAgentEvent.RUN)
-        retval = self._ia_client.execute_agent(cmd)
-        state = self._ia_client.get_agent_state()
-        self.assertEqual(state, ResourceAgentState.COMMAND)
-
-        # Start streaming.
-        cmd = AgentCommand(command=SBE37ProtocolEvent.START_AUTOSAMPLE)
-        retval = self._ia_client.execute_resource(cmd)
-        
-        # Wait for a while, collect some samples.
-        gevent.sleep(10)
-        
-        # Blow the port agent out from under the agent.
-        self._support.stop_pagent()
-        
-        # Loop until we resyncronize to LOST_CONNECTION/DISCONNECTED.
-        # Test will timeout if this dosn't occur.
-        while True:
-            state = self._ia_client.get_agent_state()
-            if state == ResourceAgentState.LOST_CONNECTION:
-                break
-            else:
-                gevent.sleep(1)
-        
-        # Verify the driver has transitioned to disconnected
-        while True:
-            state = self._ia_client.get_resource_state()
-            if state == DriverConnectionState.DISCONNECTED:
-                break
-            else:
-                gevent.sleep(1)
-
-        # Make sure the lost connection error event arrives.
-        self._async_event_result.get(timeout=CFG.endpoint.receive.timeout)                        
-        self.assertEqual(len(self._events_received), 1)        
-
-        cmd = AgentCommand(command=ResourceAgentEvent.RESET)
-        retval = self._ia_client.execute_agent(cmd)
-        state = self._ia_client.get_agent_state()
-        self.assertEqual(state, ResourceAgentState.UNINITIALIZED)
-
-    def test_autoreconnect(self):
-        """
-        test_autoreconnect
-        """
-        # Set up a subscriber to collect command events.
-        self._start_event_subscriber('ResourceAgentConnectionLostErrorEvent', 1)
-        self.addCleanup(self._stop_event_subscriber)    
-        
-        # Start in uninitialized.
-        state = self._ia_client.get_agent_state()
-        self.assertEqual(state, ResourceAgentState.UNINITIALIZED)
-    
-        # Initialize the agent.
-        cmd = AgentCommand(command=ResourceAgentEvent.INITIALIZE)
-        retval = self._ia_client.execute_agent(cmd)
-        state = self._ia_client.get_agent_state()
-        self.assertEqual(state, ResourceAgentState.INACTIVE)
-
-        # Activate.
-        cmd = AgentCommand(command=ResourceAgentEvent.GO_ACTIVE)
-        retval = self._ia_client.execute_agent(cmd)
-        state = self._ia_client.get_agent_state()
-        self.assertEqual(state, ResourceAgentState.IDLE)
-
-        # Go into command mode.
-        cmd = AgentCommand(command=ResourceAgentEvent.RUN)
-        retval = self._ia_client.execute_agent(cmd)
-        state = self._ia_client.get_agent_state()
-        self.assertEqual(state, ResourceAgentState.COMMAND)
-
-
-        def poll_func(test):
-            cmd = AgentCommand(command=SBE37ProtocolEvent.ACQUIRE_SAMPLE)
-            while True:
-                try:
-                    gevent.sleep(.5)
-                    test._ia_client.execute_resource(cmd)
-                except IonException:
-                    break
-                
-            while True:
-                try:
-                    gevent.sleep(.5)
-                    test._ia_client.execute_resource(cmd)
-                    break
-                except IonException:
-                    pass
-                
-        timeout = gevent.Timeout(240)
-        timeout.start()
-        try:
-
-            # Start the command greenlet and let poll for a bit.
-            gl = gevent.spawn(poll_func, self)        
-            gevent.sleep(20)
-        
-            # Blow the port agent out from under the agent.
-            self._support.stop_pagent()
-
-            # Wait for a while, the supervisor is restarting the port agent.
-            gevent.sleep(5)
-            self._support.start_pagent()
-            
-            # Wait for the device to connect and start sampling again.
-            gl.join()
-            gl = None
-            timeout.cancel()
-            
-        except (Exception, gevent.Timeout) as ex:
-            if gl:
-                gl.kill()
-                gl = None
-            self.fail('Could not reconnect to device: '+str(ex))
-
-    def test_connect_failed(self):
-        """
-        test_connect_failed
-        """
-        # Stop the port agent.
-        self._support.stop_pagent()
-        
-        # Sleep a bit.
-        gevent.sleep(3)
-        
-        # Start in uninitialized.
-        state = self._ia_client.get_agent_state()
-        self.assertEqual(state, ResourceAgentState.UNINITIALIZED)
-    
-        # Initialize the agent.
-        cmd = AgentCommand(command=ResourceAgentEvent.INITIALIZE)
-        retval = self._ia_client.execute_agent(cmd)
-        state = self._ia_client.get_agent_state()
-        self.assertEqual(state, ResourceAgentState.INACTIVE)
-
-        # Activate. This should fail because there is no port agent to connect to.
-        cmd = AgentCommand(command=ResourceAgentEvent.GO_ACTIVE)
-        with self.assertRaises(ResourceError):
-            retval = self._ia_client.execute_agent(cmd)
-            
-        state = self._ia_client.get_agent_state()
-        self.assertEqual(state, ResourceAgentState.INACTIVE)
-
-    def test_get_set_alerts(self):
-        """
-        test_get_set_alerts
-        Test specific of get/set alerts, including using result of get to
-        set later.
-        """
-        state = self._ia_client.get_agent_state()
-        self.assertEqual(state, ResourceAgentState.UNINITIALIZED)
-
-        cmd = AgentCommand(command=ResourceAgentEvent.INITIALIZE)
-        retval = self._ia_client.execute_agent(cmd)
-        state = self._ia_client.get_agent_state()
-        self.assertEqual(state, ResourceAgentState.INACTIVE)
-
-        retval = self._ia_client.get_agent(['alerts'])['alerts']
-        self.assertItemsEqual(retval, [])
-
-        alert_def1 = {
-            'name' : 'temp_warning_interval',
-            'stream_name' : 'parsed',
-            'description' : 'Temperature is above normal range.',
-            'alert_type' : StreamAlertType.WARNING,
-            'aggregate_type' : AggregateStatusType.AGGREGATE_DATA,
-            'value_id' : 'temp',
-            'lower_bound' : None,
-            'lower_rel_op' : None,
-            'upper_bound' : 10.5,
-            'upper_rel_op' : '<',
-            'alert_class' : 'IntervalAlert'
-        }
-        
-        alert_def2 = {
-            'name' : 'temp_alarm_interval',
-            'stream_name' : 'parsed',
-            'description' : 'Temperature is way above normal range.',
-            'alert_type' : StreamAlertType.WARNING,
-            'aggregate_type' : AggregateStatusType.AGGREGATE_DATA,
-            'value_id' : 'temp',
-            'lower_bound' : None,
-            'lower_rel_op' : None,
-            'upper_bound' : 15.5,
-            'upper_rel_op' : '<',
-            'alert_class' : 'IntervalAlert'
-        }
-
-
-        """
-        Interval alerts are returned from get like this:
-        (value and status fields describe state of the alert)
-        {
-        'name': 'temp_warning_interval',
-        'stream_name': 'parsed',
-        'description': 'Temperature is above normal range.',
-        'alert_type': 1,
-        'aggregate_type': 2,
-        'value_id': 'temp',
-        'lower_bound': None,
-        'lower_rel_op': None,
-        'upper_bound': 10.5,
-        'upper_rel_op': '<',
-        'alert_class': 'IntervalAlert',
-
-        'status': None,
-        'value': None
-        }
-        """
-        
-        alert_def3 = {
-            'name' : 'late_data_warning',
-            'stream_name' : 'parsed',
-            'description' : 'Expected data has not arrived.',
-            'alert_type' : StreamAlertType.WARNING,
-            'aggregate_type' : AggregateStatusType.AGGREGATE_COMMS,
-            'time_delta' : 180,
-            'alert_class' : 'LateDataAlert'
-        }
-
-        """
-        Late data alerts are returned from get like this:
-        (value and status fields describe state of the alert)
-        {
-        'name': 'late_data_warning',
-        'stream_name': 'parsed',
-        'description': 'Expected data has not arrived.',
-        'alert_type': 1,
-        'aggregate_type': 1,
-        'value_id': None,
-        'time_delta': 180,
-        'alert_class': 'LateDataAlert',
-        
-        'status': None,
-        'value': None
-        }
-        """
-        
-        """
-        [
-            {'status': None,
-            'alert_type': 1,
-            'name': 'temp_warning_interval',
-            'upper_bound': 10.5,
-            'lower_bound': None,
-            'aggregate_type': 2,
-            'alert_class': 'IntervalAlert',
-            'value': None,
-            'value_id': 'temp',
-            'lower_rel_op': None,
-            'upper_rel_op': '<',
-            'description': 'Temperature is above normal range.'},
-            {'status': None,
-            'alert_type': 1,
-            'name': 'temp_alarm_interval',
-            'upper_bound': 15.5,
-            'lower_bound': None,
-            'aggregate_type': 2,
-            'alert_class': 'IntervalAlert',
-            'value': None,
-            'value_id': 'temp',
-            'lower_rel_op': None,
-            'upper_rel_op': '<',
-            'description': 'Temperature is way above normal range.'},
-            {'status': None,
-             'stream_name': 'parsed',
-             'alert_type': 1,
-             'name': 'late_data_warning',
-             'aggregate_type': 1,
-             'alert_class': 'LateDataAlert',
-             'value': None,
-             'time_delta': 180,
-             'description': 'Expected data has not arrived.'}
-        ]
-        """
-        
-        orig_alerts = [alert_def1, alert_def2, alert_def3]
-        self._ia_client.set_agent({'alerts' : orig_alerts})
-    
-        retval = self._ia_client.get_agent(['alerts'])['alerts']
-        self.assertTrue(len(retval)==3)
-        alerts = retval
-
-        self._ia_client.set_agent({'alerts' : ['clear']})        
-        retval = self._ia_client.get_agent(['alerts'])['alerts']
-        self.assertItemsEqual(retval, [])
-
-        self._ia_client.set_agent({'alerts' : alerts})
-        retval = self._ia_client.get_agent(['alerts'])['alerts']
-        self.assertTrue(len(retval)==3)
-        
-        count = 0
-        for x in retval:
-            x.pop('status')
-            x.pop('value')
-            for y in orig_alerts:
-                if x['name'] == y['name']:
-                    count += 1
-                    self.assertItemsEqual(x.keys(), y.keys())
-        self.assertEquals(count, 3)
-        
-        cmd = AgentCommand(command=ResourceAgentEvent.RESET)
-        retval = self._ia_client.execute_agent(cmd)
-        state = self._ia_client.get_agent_state()
-        self.assertEqual(state, ResourceAgentState.UNINITIALIZED)
-        
-=======
-                
->>>>>>> 229444f5
+        self.assertTrue(any(raw_sizes_greater_than_one))