--- conflicted
+++ resolved
@@ -185,43 +185,6 @@
     id=''
     process_type = ''
 
-<<<<<<< HEAD
-#Refactored as stand alone method for starting an instrument agent for use in other tests, like governance
-#to do policy testing for resource agents
-#shenrie
-def start_fake_instrument_agent(container, stream_config={}, resource_id=IA_RESOURCE_ID, resource_name=IA_NAME, message_headers=None):
-
-    # Create agent config.
-    agent_config = {
-        'driver_config' : DVR_CONFIG,
-        'stream_config' : stream_config,
-        'agent'         : {'resource_id': resource_id},
-        'test_mode' : True
-    }
-
-    # Start instrument agent.
-
-    log.debug("TestInstrumentAgent.setup(): starting IA.")
-    container_client = ContainerAgentClient(node=container.node,
-        name=container.name)
-
-    ia_pid = container_client.spawn_process(name=resource_name,
-        module=IA_MOD,
-        cls=IA_CLS,
-        config=agent_config, headers=message_headers)
-
-    log.info('Agent pid=%s.', str(ia_pid))
-
-    # Start a resource agent client to talk with the instrument agent.
-
-    ia_client = ResourceAgentClient(resource_id, process=FakeProcess())
-    log.info('Got ia client %s.', str(ia_client))
-
-    return ia_client
-
-=======
->>>>>>> 0d94a23c
-
 @attr('HARDWARE', group='mi')
 @patch.dict(CFG, {'endpoint':{'receive':{'timeout': 60}}})
 class TestInstrumentAgent(IonIntegrationTestCase):
