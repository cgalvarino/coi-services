#!/usr/bin/env python

'''
@author: Tim Giguere <tgiguere@asascience.com>
@file: pyon/ion/transform.py
@description: New Implementation for TransformBase class
'''

from pyon.ion.process import SimpleProcess
from pyon.event.event import EventSubscriber, EventPublisher
from pyon.ion.stream import StreamPublisher, StreamSubscriber
from interface.services.dm.ipubsub_management_service import PubsubManagementServiceProcessClient
from pyon.net.endpoint import RPCServer, RPCClient
import logging
import gevent
import re
from pyon.util.log import log
from copy import copy
dot = logging.getLogger('dot')

class TransformBase(SimpleProcess):
    '''
    TransformBase is the base class for all Transform Processes
    '''
    def __init__(self):
        super(TransformBase,self).__init__()
        self._stats = {} # Container for statistics information
    
    def on_start(self):
        '''
        Begins listening for incoming RPC calls.
        '''
        super(TransformBase,self).on_start()
        self._rpc_server = self.container.proc_manager._create_listening_endpoint(from_name=self.id,
                                                                                  process=self)
        self.add_endpoint(self._rpc_server)

    def _stat(self):
        return self._stats

    @classmethod
    def stats(cls,pid):
        '''
        RPC Method for querying a Transform's internal statistics
        '''
        rpc_cli = RPCClient(to_name=pid)
        return rpc_cli.request({},op='_stat')

class TransformStreamProcess(TransformBase):
    '''
    Transforms which interact with Ion Streams.
    '''
    def __init__(self):
        super(TransformStreamProcess,self).__init__()
    
    def on_start(self):
        super(TransformStreamProcess,self).on_start()


class TransformEventProcess(TransformBase):
    '''
    Transforms which interact with Ion Events.
    '''
    def __init__(self):
        super(TransformEventProcess,self).__init__()
    def on_start(self):
        super(TransformEventProcess,self).on_start()


class TransformStreamListener(TransformStreamProcess):
    '''
    Transforms which listen to a queue for incoming
    Ion Streams.

    Parameters:
      process.queue_name Name of the queue to listen on.
    '''
    def __init__(self):
        super(TransformStreamListener,self).__init__()

    def on_start(self):
        '''
        Sets up the subscribing endpoint and begins consuming.
        '''
        super(TransformStreamListener,self).on_start()
        self.queue_name = self.CFG.get_safe('process.queue_name',self.id)

<<<<<<< HEAD
        self.subscriber = StreamSubscriber(process=self, exchange_name=self.queue_name, callback=self.recv_packet)
        self.add_endpoint(self.subscriber)
=======
        self.subscriber = StreamSubscriber(process=self, exchange_name=self.queue_name, callback=self.receive_callback)
        self.subscriber.start()
>>>>>>> 85c38d43

    def receive_callback(self, *a, **b):
        """ wrapper to capture errors """
        try:
            self.recv_packet(*a,**b)
        except:
            # try to get the individual transform's logger
            try:
                log = logging.getLogger(self.__class__.__module__)
            except:
                pass
            # but settle for ion.core.process.transform's logger if you have to
            log.warning('transform %s failed to handle message', self.id, exc_info=True)
            raise

    def recv_packet(self, msg, stream_route, stream_id):
        '''
        To be implemented by the transform developer.
        This method is called on receipt of an incoming message from a stream.
        '''
        raise NotImplementedError('Method recv_packet not implemented')

class TransformStreamPublisher(TransformStreamProcess):
    '''
    Transforms which publish on a stream.

    Parameters:
      process.stream_id      Outgoing stream identifier.
      process.exchange_point Route's exchange point.
      process.routing_key    Route's routing key.

    Either the stream_id or both the exchange_point and routing_key need to be provided.
    '''
    def __init__(self):
        super(TransformStreamPublisher,self).__init__()

    def on_start(self):
        '''
        Binds the publisher to the transform
        '''
        super(TransformStreamPublisher,self).on_start()
        self.stream_id      = self.CFG.get_safe('process.stream_id', '')
        self.exchange_point = self.CFG.get_safe('process.exchange_point', 'science_data')
        self.routing_key    = self.CFG.get_safe('process.routing_key', '')

        # We do not want processes to make service calls
        # A StreamPublisher has a behavior built-in to create a stream
        # If no stream_id and route are specified. 
        # We will use the container attached endpoints instead of making a new stream
        if not (self.stream_id or self.routing_key):
            output_streams = copy(self.CFG.get_safe('process.publish_streams'))
            first_stream   = output_streams.popitem()
            try:
                self.publisher = getattr(self,first_stream[0])
            except AttributeError:
                log.warning('no publisher endpoint located')
                self.publisher = None
        else:
            self.publisher = StreamPublisher(process=self, stream_id=self.stream_id, exchange_point=self.exchange_point, routing_key=self.routing_key)

    def publish(self, msg, to_name):
        '''
        To be implemented by the transform developer.
        '''
        raise NotImplementedError('Method publish not implemented')

    def on_quit(self):
        if self.publisher:
            self.publisher.close()
        super(TransformStreamPublisher,self).on_quit()

class TransformEventListener(TransformEventProcess):

    def __init__(self):
        super(TransformEventListener,self).__init__()

    def on_start(self):
        super(TransformEventListener,self).on_start()
        event_type = self.CFG.get_safe('process.event_type', '')
        queue_name = self.CFG.get_safe('process.queue_name', None)

        self.listener = EventSubscriber(event_type=event_type, queue_name=queue_name, callback=self.process_event)
        self.add_endpoint(self.listener)

    def process_event(self, msg, headers):
        raise NotImplementedError('Method process_event not implemented')

class TransformEventPublisher(TransformEventProcess):

    def __init__(self):
        super(TransformEventPublisher,self).__init__()

    def on_start(self):
        super(TransformEventPublisher,self).on_start()
        event_type = self.CFG.get_safe('process.event_type', '')

        self.publisher = EventPublisher(event_type=event_type)

    def publish_event(self, *args, **kwargs):
        raise NotImplementedError('Method publish_event not implemented')

    def on_quit(self):
        self.publisher.close()
        super(TransformEventPublisher,self).on_quit()

class TransformDatasetProcess(TransformBase):

    def __init__(self):
        super(TransformDatasetProcess,self).__init__()

class TransformDataProcess(TransformStreamListener, TransformStreamPublisher):
    '''
    Transforms which have an incoming stream and an outgoing stream.

    Parameters:
      process.stream_id      Outgoing stream identifier.
      process.exchange_point Route's exchange point.
      process.routing_key    Route's routing key.
      process.queue_name     Name of the queue to listen on.
      
    Either the stream_id or both the exchange_point and routing_key need to be provided.
    '''

    def __init__(self):
        super(TransformDataProcess,self).__init__()

    def on_start(self):
        super(TransformDataProcess,self).on_start()
        if dot.isEnabledFor(logging.INFO):
            pubsub_cli = PubsubManagementServiceProcessClient(process=self)
            self.streams = self.CFG.get_safe('process.publish_streams',{})
            for k,v in self.streams.iteritems():
                stream_route = pubsub_cli.read_stream_route(v)
                queue_name = re.sub(r'[ -]', '_', self.queue_name)

                dot.info('   %s -> %s' %( queue_name, stream_route.routing_key[:-len('.stream')]))

    def on_quit(self):
        super(TransformDataProcess, self).on_quit()

class TransformAlgorithm(object):

    @staticmethod
    def execute(*args, **kwargs):
        raise NotImplementedError('Method execute not implemented')



    <|MERGE_RESOLUTION|>--- conflicted
+++ resolved
@@ -85,13 +85,8 @@
         super(TransformStreamListener,self).on_start()
         self.queue_name = self.CFG.get_safe('process.queue_name',self.id)
 
-<<<<<<< HEAD
-        self.subscriber = StreamSubscriber(process=self, exchange_name=self.queue_name, callback=self.recv_packet)
+        self.subscriber = StreamSubscriber(process=self, exchange_name=self.queue_name, callback=self.recv_callback)
         self.add_endpoint(self.subscriber)
-=======
-        self.subscriber = StreamSubscriber(process=self, exchange_name=self.queue_name, callback=self.receive_callback)
-        self.subscriber.start()
->>>>>>> 85c38d43
 
     def receive_callback(self, *a, **b):
         """ wrapper to capture errors """
