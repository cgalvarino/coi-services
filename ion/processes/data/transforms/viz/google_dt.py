--- conflicted
+++ resolved
@@ -146,8 +146,4 @@
 
         out_granule = out_rdt.to_granule()
 
-<<<<<<< HEAD
-        #print  ">>>>>>>>>> GDT OUT GRANULE : ", out_granule
-=======
->>>>>>> b35830ad
         return out_granule