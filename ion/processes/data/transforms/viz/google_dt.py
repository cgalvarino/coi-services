--- conflicted
+++ resolved
@@ -146,19 +146,10 @@
             if rdt[field] == None:
                 continue
 
-<<<<<<< HEAD
-=======
             # Check if visibility is false (system generated params)
             if hasattr(rdt.context(field),'visible') and not rdt.context(field).visible:
                 continue
 
-            """
-            if (rdt[field] != None) and (rdt[field].dtype not in gdt_allowed_numerical_types):
-                print ">>>>>>>>>>>>>> DONT KNOW HOW TO HANDLE : ", field, " , Type : ", rdt[field].dtype
-                continue
-            """
-
->>>>>>> ccfd01fb
             # Handle string type or if its an unknown type, convert to string
             if (rdt[field].dtype == 'string' or rdt[field].dtype not in gdt_allowed_numerical_types):
                 data_description.append((field, 'string', field ))
