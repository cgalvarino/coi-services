
'''
@author MManning
@file ion/processes/data/transforms/ctd/ctd_L2_density.py
@description Transforms CTD parsed data into L2 product for density
'''

from pyon.ion.transforma import TransformDataProcess, TransformAlgorithm
from pyon.service.service import BaseService
from pyon.core.exception import BadRequest
from pyon.public import IonObject, RT, log
import numpy as np
import re

### For new granule and stream interface
from ion.services.dm.utility.granule.record_dictionary import RecordDictionaryTool
from ion.services.dm.utility.granule.granule import build_granule
from ion.core.function.transform_function import SimpleGranuleTransformFunction
from pyon.util.containers import get_safe
from coverage_model.parameter import ParameterDictionary, ParameterContext
from coverage_model.parameter_types import QuantityType
from coverage_model.basic_types import AxisTypeEnum
<<<<<<< HEAD

from seawater.gibbs import SP_from_cndr, rho, SA_from_SP
from seawater.gibbs import cte

from prototype.sci_data.stream_defs import SBE37_CDM_stream_definition, L2_density_stream_definition

class DensityTransform(TransformDataProcess):

    incoming_stream_def = SBE37_CDM_stream_definition()
    outgoing_stream_def = L2_density_stream_definition()

=======

from seawater.gibbs import SP_from_cndr, rho, SA_from_SP
from seawater.gibbs import cte

class CTDL2DensityTransform(TransformDataProcess):
>>>>>>> 82d1b525
    ''' A basic transform that receives input through a subscription,
    parses the input from a CTD, extracts the pressure value and scales it according to
    the defined algorithm. If the transform
    has an output_stream it will publish the output on the output stream.

    '''

    def on_start(self):
        super(CTDL2DensityTransform, self).on_start()

        if self.CFG.process.publish_streams.has_key('density'):
            self.dens_stream = self.CFG.process.publish_streams.density
        elif self.CFG.process.publish_streams.has_key('output'):
            self.dens_stream = self.CFG.process.publish_streams.output

    def recv_packet(self, msg, headers):
        stream_id = headers['routing_key']
        stream_id = re.sub(r'\.data', '', stream_id)
        self.receive_msg(msg, stream_id)

    def publish(self, msg, stream_id):
        self.publisher.publish(msg=msg, stream_id=stream_id)

    def receive_msg(self, packet, stream_id):
        """
        Processes incoming data!!!!
        """

        if packet == {}:
            return

        granule = CTDL2DensityTransformAlgorithm.execute(packet)

        self.publish(msg=granule, stream_id=self.dens_stream)


class CTDL2DensityTransformAlgorithm(SimpleGranuleTransformFunction):

    @staticmethod
    @SimpleGranuleTransformFunction.validate_inputs
    def execute(input=None, context=None, config=None, params=None, state=None):

        rdt = RecordDictionaryTool.load_from_granule(input)

        conductivity = get_safe(rdt, 'conductivity')
        pressure = get_safe(rdt, 'pressure')
        temperature = get_safe(rdt, 'temp')

        longitude = get_safe(rdt, 'lon')
        latitude = get_safe(rdt, 'lat')
        time = get_safe(rdt, 'time')
        depth = get_safe(rdt, 'depth')

        # create parameter settings
        dens_pdict = CTDL2DensityTransformAlgorithm._create_parameter()
<<<<<<< HEAD

        sp = SP_from_cndr(r=conductivity/cte.C3515, t=temperature, p=pressure)
        sa = SA_from_SP(sp, pressure, longitude, latitude)
        dens_value = rho(sa, temperature, pressure)
        # build the granule for density
        result = CTDL2DensityTransformAlgorithm._build_granule_settings(dens_pdict, 'density', dens_value, time, latitude, longitude, depth)

        return result

=======

        sp = SP_from_cndr(r=conductivity/cte.C3515, t=temperature, p=pressure)
        sa = SA_from_SP(sp, pressure, longitude, latitude)
        dens_value = rho(sa, temperature, pressure)
        # build the granule for density
        result = CTDL2DensityTransformAlgorithm._build_granule_settings(dens_pdict, 'density', dens_value, time, latitude, longitude, depth)

        return result

>>>>>>> 82d1b525
    @staticmethod
    def _create_parameter():

        pdict = ParameterDictionary()

        pdict = CTDL2DensityTransformAlgorithm._add_location_time_ctxt(pdict)

        pres_ctxt = ParameterContext('density', param_type=QuantityType(value_encoding=np.float32))
        pres_ctxt.uom = 'unknown'
        pres_ctxt.fill_value = 0e0
        pdict.add_context(pres_ctxt)

        return pdict

    @staticmethod
    def _add_location_time_ctxt(pdict):

        t_ctxt = ParameterContext('time', param_type=QuantityType(value_encoding=np.int64))
        t_ctxt.reference_frame = AxisTypeEnum.TIME
        t_ctxt.uom = 'seconds since 1970-01-01'
        t_ctxt.fill_value = 0x0
        pdict.add_context(t_ctxt)

        lat_ctxt = ParameterContext('lat', param_type=QuantityType(value_encoding=np.float32))
        lat_ctxt.reference_frame = AxisTypeEnum.LAT
        lat_ctxt.uom = 'degree_north'
        lat_ctxt.fill_value = 0e0
        pdict.add_context(lat_ctxt)

        lon_ctxt = ParameterContext('lon', param_type=QuantityType(value_encoding=np.float32))
        lon_ctxt.reference_frame = AxisTypeEnum.LON
        lon_ctxt.uom = 'degree_east'
        lon_ctxt.fill_value = 0e0
        pdict.add_context(lon_ctxt)

        depth_ctxt = ParameterContext('depth', param_type=QuantityType(value_encoding=np.float32))
        depth_ctxt.reference_frame = AxisTypeEnum.HEIGHT
        depth_ctxt.uom = 'meters'
        depth_ctxt.fill_value = 0e0
        pdict.add_context(depth_ctxt)

        return pdict

    @staticmethod
    def _build_granule_settings(param_dictionary=None, field_name='', value=None, time=None, latitude=None, longitude=None, depth=None):

        root_rdt = RecordDictionaryTool(param_dictionary=param_dictionary)

        root_rdt[field_name] = value

        if not time is None:
            root_rdt['time'] = time
        if not latitude is None:
            root_rdt['lat'] = latitude
        if not longitude is None:
            root_rdt['lon'] = longitude
        if not depth is None:
            root_rdt['depth'] = depth

        log.debug("CTDL2DensityTransform:_build_granule_settings: logging published Record Dictionary:\n %s", str(root_rdt.pretty_print()))

        return build_granule(data_producer_id='ctd_L2_density', param_dictionary=param_dictionary, record_dictionary=root_rdt)<|MERGE_RESOLUTION|>--- conflicted
+++ resolved
@@ -20,7 +20,6 @@
 from coverage_model.parameter import ParameterDictionary, ParameterContext
 from coverage_model.parameter_types import QuantityType
 from coverage_model.basic_types import AxisTypeEnum
-<<<<<<< HEAD
 
 from seawater.gibbs import SP_from_cndr, rho, SA_from_SP
 from seawater.gibbs import cte
@@ -32,13 +31,6 @@
     incoming_stream_def = SBE37_CDM_stream_definition()
     outgoing_stream_def = L2_density_stream_definition()
 
-=======
-
-from seawater.gibbs import SP_from_cndr, rho, SA_from_SP
-from seawater.gibbs import cte
-
-class CTDL2DensityTransform(TransformDataProcess):
->>>>>>> 82d1b525
     ''' A basic transform that receives input through a subscription,
     parses the input from a CTD, extracts the pressure value and scales it according to
     the defined algorithm. If the transform
@@ -94,7 +86,6 @@
 
         # create parameter settings
         dens_pdict = CTDL2DensityTransformAlgorithm._create_parameter()
-<<<<<<< HEAD
 
         sp = SP_from_cndr(r=conductivity/cte.C3515, t=temperature, p=pressure)
         sa = SA_from_SP(sp, pressure, longitude, latitude)
@@ -104,17 +95,6 @@
 
         return result
 
-=======
-
-        sp = SP_from_cndr(r=conductivity/cte.C3515, t=temperature, p=pressure)
-        sa = SA_from_SP(sp, pressure, longitude, latitude)
-        dens_value = rho(sa, temperature, pressure)
-        # build the granule for density
-        result = CTDL2DensityTransformAlgorithm._build_granule_settings(dens_pdict, 'density', dens_value, time, latitude, longitude, depth)
-
-        return result
-
->>>>>>> 82d1b525
     @staticmethod
     def _create_parameter():
 
