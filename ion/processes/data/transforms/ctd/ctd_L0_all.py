'''
@author MManning
@file ion/processes/data/transforms/ctd/ctd_L0_all.py
@description Transforms CTD parsed data into L0 streams
'''

from pyon.ion.transforma import TransformDataProcess, TransformAlgorithm
from pyon.service.service import BaseService
from pyon.core.exception import BadRequest
from pyon.public import IonObject, RT, log
from pyon.util.containers import get_safe
from coverage_model.parameter import ParameterDictionary, ParameterContext
from coverage_model.parameter_types import QuantityType
from coverage_model.basic_types import AxisTypeEnum
from pyon.net.endpoint import Publisher
import numpy as np
from pyon.core.bootstrap import get_sys_name
from pyon.net.transport import NameTrio
import re

### For new granule and stream interface
from ion.services.dm.utility.granule.record_dictionary import RecordDictionaryTool
from ion.services.dm.utility.granule.granule import build_granule
from ion.core.function.transform_function import MultiGranuleTransformFunction

#from pyon.util.containers import DotDict
#from interface.services.dm.ipubsub_management_service import PubsubManagementServiceClient
#pmsc = PubsubManagementServiceClient(node=cc.node)
#
#c_stream_id = pmsc.create_stream(name='conductivity')
#t_stream_id = pmsc.create_stream(name='temperature')
#p_stream_id = pmsc.create_stream(name='pressure')
#
#config = DotDict()
#config.process.queue_name = 'test_queue'
#config.process.exchange_point = 'output_xp'
#config.process.publish_streams.conductivity = c_stream_id
#config.process.publish_streams.pressure = p_stream_id
#config.process.publish_streams.temperature = t_stream_id
#pid2 = cc.spawn_process(name='ctd_test', module='ion.processes.data.transforms.ctd.ctd_L0_all', cls='ctd_L0_all', config=config)

class ctd_L0_all(TransformDataProcess):
    """Model for a TransformDataProcess

    """

    def on_start(self):
        super(ctd_L0_all, self).on_start()

        if self.CFG.process.publish_streams.has_key('output'):
            raise AssertionError("For CTD transforms, please send the stream_id using a special keyword (ex: conductivity) instead of \'output \'")

        self.cond_stream = self.CFG.process.publish_streams.conductivity
        self.temp_stream = self.CFG.process.publish_streams.temperature
        self.pres_stream = self.CFG.process.publish_streams.pressure

    def publish(self, msg, stream_id):
        self.publisher.publish(msg=msg, stream_id=stream_id)

<<<<<<< HEAD
    def recv_packet(self, packet,stream_route,stream_id):

        """Processes incoming data!!!!
=======
    def receive_msg(self, packet, stream_id):
        """
        Processes incoming data!!!!
>>>>>>> 10025fd3
        """
        if packet == {}:
            return

        granules = ctd_L0_algorithm.execute([packet])

        for granule in granules:
            self.publish(msg=granule['conductivity'], stream_id=self.cond_stream)

            self.publish(msg=granule['temp'], stream_id=self.temp_stream)

            self.publish(msg=granule['pressure'], stream_id=self.pres_stream)

class ctd_L0_algorithm(MultiGranuleTransformFunction):

    @staticmethod
    @MultiGranuleTransformFunction.validate_inputs
    def execute(input=None, context=None, config=None, params=None, state=None):

        result_list = []
        for x in input:
            rdt = RecordDictionaryTool.load_from_granule(x)

            conductivity = get_safe(rdt, 'conductivity')
            pressure = get_safe(rdt, 'pressure')
            temperature = get_safe(rdt, 'temp')

            longitude = get_safe(rdt, 'lon')
            latitude = get_safe(rdt, 'lat')
            time = get_safe(rdt, 'time')
            depth = get_safe(rdt, 'depth')

            result = {}

            # create parameter settings
            cond_pdict = ctd_L0_algorithm._create_parameter("conductivity")
            pres_pdict = ctd_L0_algorithm._create_parameter("pressure")
            temp_pdict = ctd_L0_algorithm._create_parameter("temp")

            # build the granule for conductivity
            result['conductivity'] = ctd_L0_algorithm._build_granule_settings(cond_pdict, 'conductivity', conductivity, time, latitude, longitude, depth)
            result['temp'] = ctd_L0_algorithm._build_granule_settings(temp_pdict, 'temp', temperature, time, latitude, longitude, depth)
            result['pressure'] = ctd_L0_algorithm._build_granule_settings(pres_pdict, 'pressure', pressure, time, latitude, longitude, depth)

            result_list.append(result)

        return result_list

    @staticmethod
    def _create_parameter(name):

        pdict = ParameterDictionary()

        pdict = ctd_L0_algorithm._add_location_time_ctxt(pdict)

        if name == 'conductivity':
            cond_ctxt = ParameterContext('conductivity', param_type=QuantityType(value_encoding=np.float32))
            cond_ctxt.uom = 'unknown'
            cond_ctxt.fill_value = 0e0
            pdict.add_context(cond_ctxt)

        elif name == "pressure":
            pres_ctxt = ParameterContext('pressure', param_type=QuantityType(value_encoding=np.float32))
            pres_ctxt.uom = 'Pascal'
            pres_ctxt.fill_value = 0x0
            pdict.add_context(pres_ctxt)

        elif name == "temp":
            temp_ctxt = ParameterContext('temp', param_type=QuantityType(value_encoding=np.float32))
            temp_ctxt.uom = 'degree_Celsius'
            temp_ctxt.fill_value = 0e0
            pdict.add_context(temp_ctxt)

        return pdict

    @staticmethod
    def _add_location_time_ctxt(pdict):

        t_ctxt = ParameterContext('time', param_type=QuantityType(value_encoding=np.int64))
        t_ctxt.reference_frame = AxisTypeEnum.TIME
        t_ctxt.uom = 'seconds since 1970-01-01'
        t_ctxt.fill_value = 0x0
        pdict.add_context(t_ctxt)

        lat_ctxt = ParameterContext('lat', param_type=QuantityType(value_encoding=np.float32))
        lat_ctxt.reference_frame = AxisTypeEnum.LAT
        lat_ctxt.uom = 'degree_north'
        lat_ctxt.fill_value = 0e0
        pdict.add_context(lat_ctxt)

        lon_ctxt = ParameterContext('lon', param_type=QuantityType(value_encoding=np.float32))
        lon_ctxt.reference_frame = AxisTypeEnum.LON
        lon_ctxt.uom = 'degree_east'
        lon_ctxt.fill_value = 0e0
        pdict.add_context(lon_ctxt)

        depth_ctxt = ParameterContext('depth', param_type=QuantityType(value_encoding=np.float32))
        depth_ctxt.reference_frame = AxisTypeEnum.HEIGHT
        depth_ctxt.uom = 'meters'
        depth_ctxt.fill_value = 0e0
        pdict.add_context(depth_ctxt)

        return pdict

    @staticmethod
    def _build_granule_settings(param_dictionary=None, field_name='', value=None, time=None, latitude=None, longitude=None, depth=None):

        root_rdt = RecordDictionaryTool(param_dictionary=param_dictionary)

        root_rdt[field_name] = value

        if not time is None:
            root_rdt['time'] = time
        if not latitude is None:
            root_rdt['lat'] = latitude
        if not longitude is None:
            root_rdt['lon'] = longitude
        if not depth is None:
            root_rdt['depth'] = depth

        log.debug("ctd_L0_all:_build_granule_settings: logging published Record Dictionary:\n %s", str(root_rdt.pretty_print()))

        return build_granule(data_producer_id='ctd_L0', param_dictionary=param_dictionary, record_dictionary=root_rdt)
<|MERGE_RESOLUTION|>--- conflicted
+++ resolved
@@ -57,15 +57,9 @@
     def publish(self, msg, stream_id):
         self.publisher.publish(msg=msg, stream_id=stream_id)
 
-<<<<<<< HEAD
     def recv_packet(self, packet,stream_route,stream_id):
 
         """Processes incoming data!!!!
-=======
-    def receive_msg(self, packet, stream_id):
-        """
-        Processes incoming data!!!!
->>>>>>> 10025fd3
         """
         if packet == {}:
             return
