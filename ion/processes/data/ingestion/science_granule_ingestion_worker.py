#!/usr/bin/env python
'''
@author Luke Campbell <LCampbell@ASAScience.com>
@file ingestion_worker_b
@date 06/26/12 11:38
@description DESCRIPTION
'''
<<<<<<< HEAD
from pyon.ion.process import SimpleProcess
from pyon.ion.granule import RecordDictionaryTool
from pyon.ion.stream import SimpleStreamSubscriber
=======
from pyon.core.interceptor.encode import encode_ion
from pyon.core.object import ion_serializer
from pyon.ion.process import SimpleProcess
from pyon.ion.stream import SimpleStreamSubscriber
from ion.services.dm.utility.granule.record_dictionary import RecordDictionaryTool
>>>>>>> c4857151
from pyon.datastore.datastore import DataStore
from pyon.util.arg_check import validate_is_instance
from interface.services.coi.iresource_registry_service import ResourceRegistryServiceClient
from pyon.util.containers import get_ion_ts, get_safe
from pyon.public import log, RT, PRED
from ion.services.dm.inventory.dataset_management_service import DatasetManagementService
from ion.services.dm.utility.granule_utils import CoverageCraft
from interface.objects import Granule
from couchdb import ResourceNotFound
import re
import numpy



class ScienceGranuleIngestionWorker(SimpleProcess):
    def on_start(self): #pragma no cover
        self.queue_name = self.CFG.get_safe('process.queue_name','ingestion_queue')
        self.datastore_name = self.CFG.get_safe('process.datastore_name', 'datasets')


<<<<<<< HEAD
        self.subscriber = SimpleStreamSubscriber.new_subscriber(self.container,self.queue_name,self.consume)
=======
        self.subscriber = SimpleStreamSubscriber(self.container,self.queue_name,self.consume)
>>>>>>> c4857151
        self.db = self.container.datastore_manager.get_datastore(self.datastore_name, DataStore.DS_PROFILE.SCIDATA)
        log.debug('Created datastore %s', self.datastore_name)
        self.subscriber.start()

        #--------------------------------------------------------------------------------
        # Ingestion Cache
        # - Datasets
        # - Coverage instances
        #--------------------------------------------------------------------------------
        self.datasets  = {}
        self.coverages = {}

    def on_quit(self): #pragma no cover
        self.subscriber.stop()

    def _new_dataset(self, stream_id):
        '''
        Adds a new dataset to the internal cache of the ingestion worker
        '''
        rr_client = ResourceRegistryServiceClient()
        datasets, _ = rr_client.find_subjects(subject_type=RT.DataSet,predicate=PRED.hasStream,object=stream_id,id_only=True)
        if datasets:
            return datasets[0]
        return None

    def get_dataset(self,stream_id):
        '''
        Returns the dataset associated with the stream
        '''
        #@todo: add support for a limited size of known datasets
        if not stream_id in self.datasets:
            val = self._new_dataset(stream_id)
            if val:
                self.datasets[stream_id] = self._new_dataset(stream_id)
            else: return None
        return self.datasets[stream_id]

    def get_coverage(self, stream_id):
        '''
        Returns the coverage instance associated with the stream
        '''
        if stream_id in self.coverages:
            return self.coverages[stream_id]
        else:
            dataset_id = self.get_dataset(stream_id)
            if not dataset_id:
                return None
            coverage = DatasetManagementService._get_coverage(dataset_id)
            self.coverages[stream_id] = coverage
            return coverage

    def consume(self, msg, headers):
        '''
        Subscriber's consume callback
        '''
        stream_id = headers['routing_key']
        stream_id = re.sub(r'\.data', '', stream_id)
        self.ingest(msg,stream_id)

    def ingest(self, msg, stream_id):
        '''
        Actual ingestion mechanism
        '''
        if msg == {}:
            log.error('Received empty message from stream: %s', stream_id)
            return
        # Message validation
        validate_is_instance(msg,Granule,'Incoming message is not compatible with this ingestion worker')
        granule = msg
        self.add_granule(stream_id, granule)
        self.persist_meta(stream_id, granule)
        

    def persist_meta(self, stream_id, granule):
        #--------------------------------------------------------------------------------
        # Metadata persistence
        #--------------------------------------------------------------------------------
        # Determine the `time` in the granule
        dataset_id = self.get_dataset(stream_id)
        rdt = RecordDictionaryTool.load_from_granule(granule)
        time = get_safe(rdt,'time')
        if time is not None and isinstance(time,numpy.ndarray):
            time = time[0]
        else:
            time = None
            
        dataset_granule = {
           'stream_id'      : stream_id,
           'dataset_id'     : dataset_id,
           'persisted_sha1' : dataset_id, 
           'encoding_type'  : 'coverage',
           'ts_create'      : get_ion_ts()
        }
        if time is not None:
            dataset_granule['ts_create'] = '%s' % time
        self.persist(dataset_granule)
        #--------------------------------------------------------------------------------


    def add_granule(self,stream_id, granule):
        '''
        Appends the granule's data to the coverage and persists it.
        '''
        #--------------------------------------------------------------------------------
        # Coverage determiniation and appending
        #--------------------------------------------------------------------------------
        dataset_id = self.get_dataset(stream_id)
        if not dataset_id:
            log.error('No dataset could be determined on this stream: %s', stream_id)
            return
        coverage = self.get_coverage(stream_id)
        if not coverage:
            log.error('Could not persist coverage from granule, coverage is None')
            return
        #--------------------------------------------------------------------------------
        # Actual persistence
        #-------------------------------------------------------------------------------- 
        covcraft = CoverageCraft(coverage)
        covcraft.add_granule(granule)
        DatasetManagementService._persist_coverage(dataset_id,coverage)



    def persist(self, dataset_granule):
        '''
        Persists the dataset metadata
        '''
        #--------------------------------------------------------------------------------
        # Theres a potential that the datastore could have been deleted while ingestion
        # is still running.  Essentially this refreshes the state
        #--------------------------------------------------------------------------------
        try:
            self.db.create_doc(dataset_granule)
            return
        except ResourceNotFound as e:
            log.error('The datastore was removed while ingesting.')
            self.db = self.container.datastore_manager.get_datastore(self.datastore_name, DataStore.DS_PROFILE.SCIDATA)
        log.error('Trying to ingest once more')

        #--------------------------------------------------------------------------------
        # The first call to create_doc attached an _id to the dictionary which causes an
        # error to be raised, to make this more resilient, we investigate to ensure
        # the dictionary does not have any of these excess keys
        #--------------------------------------------------------------------------------
        try:
            if '_id' in dataset_granule:
                del dataset_granule['_id']
            if '_rev' in dataset_granule:
                del dataset_granule['_rev']
            self.db.create_doc(dataset_granule)
        except ResourceNotFound as e:
            log.error(e.message) # Oh well I tried
<|MERGE_RESOLUTION|>--- conflicted
+++ resolved
@@ -5,17 +5,9 @@
 @date 06/26/12 11:38
 @description DESCRIPTION
 '''
-<<<<<<< HEAD
-from pyon.ion.process import SimpleProcess
-from pyon.ion.granule import RecordDictionaryTool
-from pyon.ion.stream import SimpleStreamSubscriber
-=======
-from pyon.core.interceptor.encode import encode_ion
-from pyon.core.object import ion_serializer
 from pyon.ion.process import SimpleProcess
 from pyon.ion.stream import SimpleStreamSubscriber
 from ion.services.dm.utility.granule.record_dictionary import RecordDictionaryTool
->>>>>>> c4857151
 from pyon.datastore.datastore import DataStore
 from pyon.util.arg_check import validate_is_instance
 from interface.services.coi.iresource_registry_service import ResourceRegistryServiceClient
@@ -36,11 +28,7 @@
         self.datastore_name = self.CFG.get_safe('process.datastore_name', 'datasets')
 
 
-<<<<<<< HEAD
         self.subscriber = SimpleStreamSubscriber.new_subscriber(self.container,self.queue_name,self.consume)
-=======
-        self.subscriber = SimpleStreamSubscriber(self.container,self.queue_name,self.consume)
->>>>>>> c4857151
         self.db = self.container.datastore_manager.get_datastore(self.datastore_name, DataStore.DS_PROFILE.SCIDATA)
         log.debug('Created datastore %s', self.datastore_name)
         self.subscriber.start()
