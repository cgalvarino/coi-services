#!/usr/bin/env python

"""Process that loads ION resources via service calls based on definitions in spreadsheets using loader functions.
    @see https://confluence.oceanobservatories.org/display/CIDev/R2+System+Preload

    Examples:
      bin/pycc -x ion.processes.bootstrap.ion_loader.IONLoader op=load path=master scenario=R2_DEMO
      bin/pycc -x ion.processes.bootstrap.ion_loader.IONLoader op=load path=res/preload/r2_ioc/R2PreloadedResources.xlsx scenario=R2_DEMO
      bin/pycc -x ion.processes.bootstrap.ion_loader.IONLoader op=load path="https://docs.google.com/spreadsheet/pub?key=0AttCeOvLP6XMdG82NHZfSEJJOGdQTkgzb05aRjkzMEE&output=xls" scenario=R2_DEMO
      bin/pycc -x ion.processes.bootstrap.ion_loader.IONLoader op=load path=res/preload/r2_ioc scenario=R2_DEMO

      bin/pycc -x ion.processes.bootstrap.ion_loader.IONLoader op=loadui path=res/preload/r2_ioc
      bin/pycc -x ion.processes.bootstrap.ion_loader.IONLoader op=loadui path=https://userexperience.oceanobservatories.org/database-exports/

      bin/pycc -x ion.processes.bootstrap.ion_loader.IONLoader op=load path=master assets=res/preload/r2_ioc/ooi_assets scenario=R2_DEMO loadooi=True
      bin/pycc -x ion.processes.bootstrap.ion_loader.IONLoader op=load path=res/preload/r2_ioc scenario=R2_DEMO loadooi=True assets=res/preload/r2_ioc/ooi_assets
      bin/pycc -x ion.processes.bootstrap.ion_loader.IONLoader op=load path=res/preload/r2_ioc scenario=R2_DEMO loadui=True

      bin/pycc -x ion.processes.bootstrap.ion_loader.IONLoader cfg=res/preload/r2_ioc/config/ooi_load_config.yml

      bin/pycc -x ion.processes.bootstrap.ion_loader.IONLoader op=parseooi assets=res/preload/r2_ioc/ooi_assets
      bin/pycc -x ion.processes.bootstrap.ion_loader.IONLoader op=deleteooi

    Options:
      ui_path= override location to get UI preload files (default is path + '/ui_assets')
      assets= override location to get OOI asset file (default is path + '/ooi_assets')
      attachments= override location to get file attachments (default is path)
      ooifilter= one or comma separated list of CE,CP,GA,GI,GP,GS,ES to limit ooi resource import
      ooiexclude= one or more categories to NOT import in the OOI import
      ooiuntil= datetime of latest planned deployment date to consider for data product etc import mm/dd/yyyy
      bulk= if True, uses RR bulk insert operations to load, not service calls
      debug= if True, allows a few shortcuts to perform faster loads
      exportui= if True, writes interface/ui_specs.json with UI object
      cfg= Path to a preload config file that allows scripted preload runs with defined params

    TODO:
      support attachments using HTTP URL
      Owner, Events with bulk
      Set lifecycle state through appropriate service operations
"""

__author__ = 'Michael Meisinger, Ian Katz, Thomas Lennan, Jonathan Newbrough'


import logging
import simplejson as json
import datetime
import ast
import calendar
import copy
import csv
import re
import requests
import time
from udunitspy.udunits2 import UdunitsError

from pyon.core.bootstrap import get_service_registry
from pyon.core.exception import NotFound
from pyon.datastore.datastore import DatastoreManager, DataStore
from pyon.ion.identifier import create_unique_resource_id, create_unique_association_id
from pyon.ion.resource import get_restype_lcsm
from pyon.public import log, ImmediateProcess, iex, IonObject, RT, PRED, OT, LCS, AS
from pyon.util.containers import get_ion_ts, named_any, dict_merge
from pyon.util.config import Config

from ion.agents.port.port_agent_process import PortAgentProcessType, PortAgentType
from ion.core.ooiref import OOIReferenceDesignator
from ion.processes.bootstrap.ooi_loader import OOILoader
from ion.processes.bootstrap.ui_loader import UILoader
from ion.services.dm.utility.granule_utils import time_series_domain
from ion.services.dm.utility.types import TypesManager
from ion.util.geo_utils import GeoUtils
from ion.util.parse_utils import parse_dict, parse_phones, get_typed_value
from ion.util.xlsparser import XLSParser

from coverage_model.parameter import ParameterContext
from coverage_model import NumexprFunction, PythonFunction

from interface import objects
from interface.objects import StreamAlarmType


# format for time values within the preload data
DEFAULT_TIME_FORMAT = "%Y-%m-%dT%H:%M:%S"

# sometimes the HTTP download from google returns only partial results (causing errors parsing).
# allow this many tries to get a clean, parseable document before giving up.
HTTP_RETRIES=5

## can set ui_path to keywords 'default' for TESTED_UI_ASSETS or 'candidate' for CANDIDATE_UI_ASSETS
TESTED_UI_ASSETS = 'https://userexperience.oceanobservatories.org/database-exports/'
CANDIDATE_UI_ASSETS = 'https://userexperience.oceanobservatories.org/database-exports/Candidates'

### this master URL has the latest changes, but if columns have changed, it may no longer work with this commit of the loader code
# Edit the doc here: https://docs.google.com/spreadsheet/ccc?key=0AttCeOvLP6XMdG82NHZfSEJJOGdQTkgzb05aRjkzMEE
MASTER_DOC = "https://docs.google.com/spreadsheet/pub?key=0AttCeOvLP6XMdG82NHZfSEJJOGdQTkgzb05aRjkzMEE&output=xls"

### the URL below should point to a COPY of the master google spreadsheet that works with this version of the loader
TESTED_DOC = "https://docs.google.com/spreadsheet/pub?key=0AgGScp7mjYjydFgxZUxWWV8wLTY5Ykp4NjBIWUhqeGc&output=xls"
#
### while working on changes to the google doc, use this to run test_loader.py against the master spreadsheet
TESTED_DOC=MASTER_DOC

# The preload spreadsheets (tabs) in the order they should be loaded
DEFAULT_CATEGORIES = [
    'Constraint',                       # in memory only - all scenarios loaded
    'Contact',                          # in memory only - all scenarios loaded
    'User',
    'Org',
    'UserRole',                         # no resource - association only
    'CoordinateSystem',                 # in memory only - all scenarios loaded
    'ParameterFunctions',
    'ParameterDefs',
    'ParameterDictionary',
    'Alerts',                           # in memory only - all scenarios loaded
    'StreamConfiguration',              # in memory only - all scenarios loaded
    'SensorModel',
    'PlatformModel',
    'InstrumentModel',
    'Observatory',
    'Subsite',
    'PlatformSite',
    'InstrumentSite',
    'StreamDefinition',
    'PlatformDevice',
    'PlatformAgent',
    'PlatformAgentInstance',
    'InstrumentAgent',
    'ExternalDataProvider',
    'ExternalDatasetModel',
    'ExternalDataset',
    'ExternalDatasetAgent',
    'ExternalDatasetAgentInstance',
    'InstrumentDevice',
    'SensorDevice',
    'InstrumentAgentInstance',
    'DataProduct',
    'TransformFunction',
    'DataProcessDefinition',
    'DataProcess',
    'DataProductLink',                  # no resource but complex service call
    'Attachment',
    'WorkflowDefinition',
    'Workflow',
    'Deployment',
    'Parser',
    ]

# The following lists all categories that define information used by other categories.
# A definition in these categories has no persistent side effect on the system.
DEFINITION_CATEGORIES = [
    'Constraint',
    'Contact',
    'CoordinateSystem',
    'Alerts',
    'StreamConfiguration',
]

# The following lists the scenarios that are always ignored
IGNORE_SCENARIOS = ["", "DOC", "DOC:README", "STOP!", "X"]

COL_SCENARIO = "Scenario"
COL_ID = "ID"
COL_OWNER = "owner_id"
COL_LCSTATE = "lcstate"
COL_ORGS = "org_ids"

ID_ORG_ION = "ORG_ION"
ID_SYSTEM_ACTOR = "USER_SYSTEM"
ID_WEB_AUTH_ACTOR = "USER_WEB_AUTH"

UUID_RE = '^[0-9a-fA-F]{32}$'

class IONLoader(ImmediateProcess):

    def __init__(self, *a, **b):
        super(IONLoader, self).__init__(*a,**b)

        # initialize these here instead of on_start
        # to support using IONLoader as a utility -- not just as a process
        self.obj_classes = {}     # Cache of class for object types
        self.resource_ids = {}    # Holds a mapping of preload IDs to internal resource ids
        self.resource_objs = {}   # Holds a mapping of preload IDs to the actual resource objects
        self.existing_resources = None
        self.unknown_fields = {} # track unknown fields so we only warn once
        self.constraint_defs = {} # alias -> value for refs, since not stored in DB
        self.contact_defs = {} # alias -> value for refs, since not stored in DB
        self.stream_config = {} # name -> obj for StreamConfiguration objects, used by *AgentInstance
        self.alerts = {} # id -> alert definition dict
        self.external_dataset_producer_id = {} # keep producer ID for later use by AgentInstance
        self.object_definitions = None

        # process to use for RPC communications (override to use as utility, default to use as process)
        self.rpc_sender = self

    def on_start(self):
        cfg = self.CFG.get("cfg", None)
        if cfg:
            log.warn("ION loader scripted mode using config file: %s", cfg)
            self.preload_cfg = Config([cfg]).data
            load_sequence = self.preload_cfg["load_sequence"]
            for num, step_cfg in enumerate(load_sequence):
                log.info("Executing preload step %s '%s'", num, step_cfg['name'])
                docstr = step_cfg.get("docstring", None)
                if docstr:
                    log.debug("Explanation: "+ docstr)
                step_config_override = step_cfg.get("config", {})
                log.debug("Step config override: %s", step_config_override)
                step_config = copy.deepcopy(self.CFG)
                dict_merge(step_config, step_config_override, inplace=True)
                self._do_preload(step_config)
                log.info("-------------------------- Completed step '%s' --------------------------", step_cfg['name'])
        else:
            self.preload_cfg = None
            self._do_preload(self.CFG)

    def _do_preload(self, config):
        """
        One "run" of preload with one set of config arguments.
        """

        # Main operation to perform this run.
        op = config.get("op", None)

        # Additional parameters
<<<<<<< HEAD
        self.path = self.CFG.get("path", None) or TESTED_DOC # handle case where path is explicitly set to None
=======
        self.path = config.get("path", TESTED_DOC)
>>>>>>> d8377308
        if self.path=='master':
            self.path = MASTER_DOC
        self.attachment_path = config.get("attachments", self.path + '/attachments')
        self.asset_path = config.get("assets", self.path + "/ooi_assets")
        default_ui_path = self.path if self.path.startswith('http') else self.path + "/ui_assets"

        self.ui_path = config.get("ui_path", default_ui_path)
        if self.ui_path=='default':
            self.ui_path = TESTED_UI_ASSETS
        elif self.ui_path=='candidate':
            self.ui_path = CANDIDATE_UI_ASSETS

        self.debug = config.get("debug", False)        # Debug mode with certain shorthands
        self.ooiuntil = config.get("ooiuntil", None) # Don't import stuff later than given date
        if self.ooiuntil:
            self.ooiuntil = datetime.datetime.strptime(self.ooiuntil, "%m/%d/%Y")

        # External loader tools
        self.ui_loader = UILoader(self)
        self.ooi_loader = OOILoader(self, asset_path=self.asset_path)
        self.resource_ds = DatastoreManager.get_datastore_instance(DataStore.DS_RESOURCES, DataStore.DS_PROFILE.RESOURCES)

        log.info("IONLoader: {op=%s, path=%s}", op, self.path)
        if not op:
            raise iex.BadRequest("No operation specified")

        # Perform operations
        if op == "load":
            scenarios = config.get("scenario", None)
            if not scenarios:
                raise iex.BadRequest("Must provide scenarios to load: scenario=sc1,sc2,...")
            log.debug("Scenarios: %s", scenarios)

            category_csv = config.get("categories", None)
            self.categories = category_csv.split(",") if category_csv else DEFAULT_CATEGORIES

            self.loadooi = config.get("loadooi", False)    # Import OOI asset data
            self.loadui = config.get("loadui", False)      # Import UI asset data
            self.exportui = config.get("exportui", False)  # Save UI JSON file
            self.update = config.get("update", False)      # Support update to existing resources
            self.bulk = config.get("bulk", False)          # Use bulk insert where available
            self.ooifilter = config.get("ooifilter", None) # Filter OOI import to RD prefixes (e.g. array "CE,GP")
            self.ooiexclude = config.get("ooiexclude", '') # Don't import the listed categories
            if self.ooiexclude:
                self.ooiexclude = self.ooiexclude.split(',')



            if self.loadooi:
                self.ooi_loader.extract_ooi_assets()
                self.ooi_loader.analyze_ooi_assets(self.ooiuntil)
            if self.loadui:
                specs_path = 'interface/ui_specs.json' if self.exportui else None
                self.ui_loader.load_ui(self.ui_path, specs_path=specs_path)

            # Loads internal bootstrapped resource ids that will be referenced during preload
            self._load_system_ids()

            # Load existing resources by preload ID
            self._prepare_incremental()

            scenarios = scenarios.split(',')
            self.load_ion(scenarios)

        elif op == "parseooi":
            self.ooi_loader.extract_ooi_assets()
            self.ooi_loader.analyze_ooi_assets(self.ooiuntil)
            self.ooi_loader.report_ooi_assets()

        elif op == "deleteooi":
            if self.debug:
                self.ooi_loader.delete_ooi_assets()
            else:
                raise iex.BadRequest("deleteooi not allowed if debug==False")

        elif op == "loadui":
            specs_path = 'interface/ui_specs.json' if self.exportui else None
            self.ui_loader.load_ui(self.ui_path, specs_path=specs_path)

        elif op == "deleteui":
            self.ui_loader.delete_ui()

        else:
            raise iex.BadRequest("Operation unknown: %s" % op)

    def on_quit(self):
        pass

    def _read_and_parse(self, scenarios):
        """ read data records from appropriate source and extract usable rows,
            complete all IO and parsing -- save only a dict[by category] of lists[usable rows] of dicts[by columns]
        """

        # support use-case:
        #   x = IonLoader()
        #   x.object_definitions = my_funky_dict_of_lists_of_dicts
        #   x.load_ion()
        #
        if self.object_definitions:
            log.info("Object definitions already provided, NOT loading from path")
        else:
            # but here is the normal, expected use-case
            #
            log.info("Loading preload data from: %s", self.path)

            # Fetch the spreadsheet directly from a URL (from a GoogleDocs published spreadsheet)
            if self.path.startswith('http'):
                self._read_http(scenarios)
            elif self.path.endswith(".xlsx"):
                self._read_xls_file(scenarios)
            else:
                self._read_csv_files(scenarios)

    def _read_http(self, scenarios):
        """ read from google doc or similar HTTP XLS document """
        self.object_definitions = None
        for attempt in xrange(HTTP_RETRIES):
            length = 0
            try:
                contents = requests.get(self.path).content
                length = len(contents)
                self._parse_xls(contents, scenarios)
                break
            except:
                log.warn("Failed to parse preload document (read %d bytes)", length, exc_info=True)
        if not self.object_definitions:
            raise iex.BadRequest("failed to read and parse URL %d times" % HTTP_RETRIES)
        log.debug("Read and parsed URL (%d bytes)", length)

    def _read_xls_file(self, scenarios):
        """ read from XLS file """
        with open(self.path, "rb") as f:
            contents = f.read()
            log.debug("Loaded xlsx file, size=%s", len(contents))
            self._parse_xls(contents, scenarios)

    def _parse_xls(self, contents, scenarios):
        """ handle XLS parsing for http or file """
        csv_docs = XLSParser().extract_csvs(contents)
        self.object_definitions = {}
        for category in self.categories:
            reader = csv.DictReader(csv_docs[category], delimiter=',')
            self.object_definitions[category] = self._select_rows(reader, category, scenarios)

    def _read_csv_files(self,scenarios):
        """ read CSV files """
        self.object_definitions = {}
        for category in self.categories:
            filename = "%s/%s.csv" % (self.path, category)
            with open(filename, "rb") as f:
                reader = csv.DictReader(f, delimiter=',')
                self.object_definitions[category] = self._select_rows(reader, category, scenarios)

    def _select_rows(self, reader, category, scenarios):
        """ select subset of rows applicable to scenario """
        row_skip = row_do = 0
        rows = []
        for row in reader:
            if (category in DEFINITION_CATEGORIES and any(sc not in IGNORE_SCENARIOS for sc in row[COL_SCENARIO].split(","))) \
                or any(sc in scenarios for sc in row[COL_SCENARIO].split(",")):
                row_do += 1
                rows.append(row)
            else:
                row_skip += 1
                if COL_ID in row:
                    log.trace('skipping %s row %s in scenario %s', category, row[COL_ID], row[COL_SCENARIO])
                else:
                    log.trace('skipping %s row in scenario %s: %r', category, row[COL_SCENARIO], row)
        log.debug('parsed entries for category %s: using %d rows, skipping %d rows', category, row_do, row_skip)
        return rows

    def _load_system_ids(self):
        """Read some system objects for later reference"""
        org_objs,_ = self.container.resource_registry.find_resources(name="ION", restype=RT.Org, id_only=False)
        if not org_objs:
            raise iex.BadRequest("ION org not found. Was system force_cleaned since bootstrap?")
        ion_org_id = org_objs[0]._id
        self._register_id(ID_ORG_ION, ion_org_id, org_objs[0])

        system_actor, _ = self.container.resource_registry.find_resources(
            RT.ActorIdentity, name=self.CFG.system.system_actor, id_only=False)
        system_actor_id = system_actor[0]._id if system_actor else 'anonymous'
        self._register_id(ID_SYSTEM_ACTOR, system_actor_id, system_actor[0] if system_actor else None)

        webauth_actor, _ = self.container.resource_registry.find_resources(
            RT.ActorIdentity, name=self.CFG.get_safe("system.web_authentication_actor", "web_authentication"), id_only=False)
        webauth_actor_id = webauth_actor[0]._id if webauth_actor else 'anonymous'
        self._register_id(ID_WEB_AUTH_ACTOR, webauth_actor_id, webauth_actor[0] if webauth_actor else None)

    def _prepare_incremental(self):
        """
        Look in the resource registry for any resources that have a preload ID on them so that
        they can be referenced under this preload ID during this load run.
        """
        log.debug("Preparing for incremental preload. Loading prior preloaded resources for reference")

        res_objs, res_keys = self.container.resource_registry.find_resources_ext(alt_id_ns="PRE", id_only=False)
        res_preload_ids = [key['alt_id'] for key in res_keys]
        res_ids = [obj._id for obj in res_objs]

        log.debug("Found %s previously preloaded resources", len(res_objs))

        self.existing_resources = dict(zip(res_preload_ids, res_objs))

        if len(self.existing_resources) != len(res_objs):
            raise iex.BadRequest("Stored preload IDs are NOT UNIQUE!!! Cannot link to old resources")

        res_id_mapping = dict(zip(res_preload_ids, res_ids))
        self.resource_ids.update(res_id_mapping)
        res_obj_mapping = dict(zip(res_preload_ids, res_objs))
        self.resource_objs.update(res_obj_mapping)

    # -------------------------------------------------------------------------

    def load_ion(self, scenarios):
        """
        Loads resources for one scenario, by parsing input spreadsheets for all resource categories
        in defined order, executing service calls for all entries in the scenario.
        Can load the spreadsheets from http or file location.
        Optionally imports OOI assets at the beginning of each category.
        """
        if self.bulk:
            log.warn("WARNING: Bulk load is ENABLED. Making bulk RR calls to create resources/associations. No policy checks!")

        # read everything ahead of time, not on the fly
        # that way if the Nth CSV is garbled, you don't waste time preloading the other N-1
        # before you see an error
        self._read_and_parse(scenarios)

        count = len(self.categories)
        index = 0
        for category in self.categories:
            index += 1
            self.bulk_objects = {}      # This keeps objects to be bulk inserted/updated at the end of a category

            # First load all OOI assets for this category
            if self.loadooi and category not in self.ooiexclude:
                catfunc_ooi = getattr(self, "_load_%s_OOI" % category, None)
                if catfunc_ooi:
                    log.debug('Loading OOI assets for %s', category)
                    catfunc_ooi()

            # Now load entries from preload spreadsheet top to bottom where scenario matches
            if category not in self.object_definitions or not self.object_definitions[category]:
                log.debug('no rows for category: %s', category)

            for row in self.object_definitions.get(category, []):
                if COL_ID in row:
                    log.trace('handling %s row %s: %r', category, row[COL_ID], row)
                else:
                    log.trace('handling %s row: %r', category, row)

                try:
                    self.load_row(category, row)
                except:
                    log.error('error loading %s row: %r', category, row, exc_info=True)
                    raise

            row_count = len(self.object_definitions.get(category,[]))
            if self.bulk:
                num_bulk = self._finalize_bulk(category)
                # Update resource and associations views
                self.container.resource_registry.find_resources(restype="X", id_only=True)
                self.container.resource_registry.find_associations(predicate="X", id_only=True)
                # should we assert that num_bulk==row_count??
                log.info("bulk loaded category %s: %d rows, %s bulk", category, row_count, num_bulk)
            else:
                log.info("loaded category %s (%d/%d): %d rows", category, index, count, row_count)

    def load_row(self, type, row):
        """ expose for use by utility function """
        func = getattr(self, "_load_%s" % type)
        func(row)

    def _finalize_bulk(self, category):
        res = self.resource_ds.create_mult(self.bulk_objects.values(), allow_ids=True)
        log.debug("Bulk stored %d resource objects/associations into resource registry", len(res))
        num_objects = len([1 for obj in self.bulk_objects.values() if obj.type_ != "Association"])
        self.bulk_objects.clear()
        return num_objects

    def _create_object_from_row(self, objtype, row, prefix='',
                                constraints=None, constraint_field='constraint_list',
                                contacts=None, contact_field='contacts',
                                existing_obj=None):
        """
        Construct an IONObject of a determined type from given row dict with attributes.
        Convert all attributes according to their schema target type. Supports nested objects.
        Supports edit of objects of same type.
        """
        log.trace("Create object type=%s, prefix=%s", objtype, prefix)
        schema = self._get_object_class(objtype)._schema
        obj_fields = {}
        exclude_prefix = set()
        for col,value in row.iteritems():
            if col.startswith(prefix):
                fieldname = col[len(prefix):]
                if '/' in fieldname:
                    slidx = fieldname.find('/')
                    nested_obj_field = fieldname[:slidx]
                    if not nested_obj_field in exclude_prefix:
                        nested_obj_type = schema[nested_obj_field]['type']
                        nested_prefix = prefix + fieldname[:slidx+1]
                        log.trace("Get nested object field=%s type=%s, prefix=%s", nested_obj_field, nested_obj_type, nested_prefix)
                        nested_obj = self._create_object_from_row(nested_obj_type, row, nested_prefix)
                        obj_fields[nested_obj_field] = nested_obj
                        exclude_prefix.add(nested_obj_field)
                elif fieldname in schema:
                    try:
                        if value:
                            fieldvalue = get_typed_value(value, schema[fieldname])
                            obj_fields[fieldname] = fieldvalue
                    except Exception:
                        log.warn("Object type=%s, prefix=%s, field=%s cannot be converted to type=%s. Value=%s",
                            objtype, prefix, fieldname, schema[fieldname]['type'], value, exc_info=True)
                        #fieldvalue = str(fieldvalue)
                else:
                    # warn about unknown fields just once -- not on each row
                    if objtype not in self.unknown_fields:
                        self.unknown_fields[objtype] = []
                    if fieldname not in self.unknown_fields[objtype]:
                        log.warn("Skipping unknown field in %s: %s%s", objtype, prefix, fieldname)
                        self.unknown_fields[objtype].append(fieldname)
        if constraints:
            obj_fields[constraint_field] = constraints
        if contacts:
            obj_fields[contact_field] = contacts

        if existing_obj:
            # Edit attributes
            if existing_obj.type_ != objtype:
                raise iex.Inconsistent("Cannot edit resource. Type mismatch old=%s, new=%s" % (existing_obj.type_, objtype))
            # TODO: Don't edit empty nested attributes
            for attr in list(obj_fields.keys()):
                if not obj_fields[attr]:
                    del obj_fields[attr]
            for attr in ('alt_ids','_id','_rev','type_'):
                if attr in obj_fields:
                    del obj_fields[attr]
            existing_obj.__dict__.update(obj_fields)
            log.trace("Update object type %s using field names %s", objtype, obj_fields.keys())
            obj = existing_obj
        else:
            if COL_ID in row and row[COL_ID] and 'alt_ids' in schema:
                if 'alt_ids' in obj_fields:
                    obj_fields['alt_ids'].append("PRE:"+row[COL_ID])
                else:
                    obj_fields['alt_ids'] = ["PRE:"+row[COL_ID]]

            log.trace("Create object type %s from field names %s", objtype, obj_fields.keys())
            obj = IonObject(objtype, **obj_fields)
        return obj

    def _get_object_class(self, objtype):
        if objtype in self.obj_classes:
            return self.obj_classes[objtype]
        try:
            obj_class = named_any("interface.objects.%s" % objtype)
            self.obj_classes[objtype] = obj_class
            return obj_class
        except:
            log.error('failed to find class for type %s' % objtype)

    def _get_service_client(self, service):
        return get_service_registry().services[service].client(process=self.rpc_sender)

    def _register_id(self, alias, resid, res_obj=None):
        """Keep preload resource in internal dict for later reference"""
        if alias in self.resource_ids:
            raise iex.BadRequest("ID alias %s used twice" % alias)
        self.resource_ids[alias] = resid
        self.resource_objs[alias] = res_obj
        log.trace("Added resource alias=%s to id=%s", alias, resid)

    def _read_resource_id(self, res_id):
        existing_obj = self.container.resource_registry.read(res_id)
        self.resource_objs[res_id] = existing_obj
        self.resource_ids[res_id] = res_id
        return existing_obj

    def _get_resource_id(self, alias_id):
        """Returns resource ID from preload alias ID, scanning also for real resource IDs to be loaded"""
        if alias_id in self.resource_ids:
            return self.resource_ids[alias_id]
        elif re.match(UUID_RE, alias_id):
            # This is obviously an ID of a real resource - let it fail if not existing
            self._read_resource_id(alias_id)
            log.debug("Referencing existing resource via direct ID: %s", alias_id)
            return alias_id
        else:
            raise KeyError(alias_id)

    def _get_resource_obj(self, res_id):
        """Returns a resource object from one of the memory locations for given preload or internal ID"""
        if self.bulk and res_id in self.bulk_objects:
            return self.bulk_objects[res_id]
        elif res_id in self.resource_objs:
            return self.resource_objs[res_id]
        else:
            # Real ID not alias - reverse lookup
            alias_ids = [alias_id for alias_id,int_id in self.resource_ids.iteritems() if int_id==res_id]
            if alias_ids:
                return self.resource_objs[alias_ids[0]]

        log.debug("_get_resource_obj(): No object found for '%s'", res_id)
        return None

    def _get_alt_id(self, res_obj, prefix):
        alt_ids = getattr(res_obj, 'alt_ids', [])
        for alt_id in alt_ids:
            if alt_id.startswith(prefix+":"):
                alt_id_str = alt_id[len(prefix)+1:]
                return alt_id_str

    def _get_op_headers(self, row, force_user=False):
        headers = {}
        owner_id = row.get(COL_OWNER, None)
        if owner_id:
            owner_id = self.resource_ids[owner_id]
            headers['ion-actor-id'] = owner_id
            headers['ion-actor-roles'] = {'ION': ['ION_MANAGER', 'ORG_MANAGER']}
            headers['expiry'] = '0'
        elif force_user:
            return self._get_system_actor_headers()
        return headers

    def _get_system_actor_headers(self):
        return {'ion-actor-id': self.resource_ids[ID_SYSTEM_ACTOR],
                'ion-actor-roles': {'ION': ['ION_MANAGER', 'ORG_MANAGER']},
                'expiry':'0'}

    def _get_webauth_actor_headers(self):
        return {'ion-actor-id': self.resource_ids[ID_WEB_AUTH_ACTOR],
                'ion-actor-roles': {'ION': ['ION_MANAGER', 'ORG_MANAGER']},
                'expiry':'0'}

    def _match_filter(self, rdlist):
        """Returns true if at least one item in given list (or comma separated str) matches a filter in ooifilter"""
        if not self.ooifilter:
            return True
        if not rdlist:
            return False
        if type(rdlist) is str:
            rdlist = [val.strip() for val in rdlist.split(",")]
        for item in rdlist:
            if item in self.ooifilter:
                return True
        return False

    def _basic_resource_create(self, row, restype, prefix, svcname, svcop,
                               constraints=None, constraint_field='constraint_list',
                               contacts=None, contact_field='contacts',
                               set_attributes=None, support_bulk=False,
                               **kwargs):
        """
        Orchestration method doing the following:
        - create an object from a row,
        - add any defined constraints,
        - make a service call to create resource for given object,
        - share resource in a given Org
        - store newly created resource id and obj for future reference
        - (optional) support bulk create/update
        """
        res_id_alias = row[COL_ID]
        existing_obj = None
        if res_id_alias in self.resource_ids:
            # TODO: Catch case when ID used twice
            existing_obj = self.resource_objs[res_id_alias]
        elif re.match(UUID_RE, res_id_alias):
            # This is obviously an ID of a real resource
            try:
                existing_obj = self._read_resource_id(res_id_alias)
                log.debug("Updating existing resource via direct ID: %s", res_id_alias)
            except NotFound as nf:
                pass  # Ok it was not there after all

        res_obj = self._create_object_from_row(restype, row, prefix,
                                               constraints=constraints, constraint_field=constraint_field,
                                               contacts=contacts, contact_field=contact_field,
                                               existing_obj=existing_obj)
        if set_attributes:
            for attr, attr_val in set_attributes.iteritems():
                setattr(res_obj, attr, attr_val)

        if existing_obj:
            res_id = self.resource_ids[res_id_alias]
            if self.bulk and support_bulk:
                self.bulk_objects[res_id] = res_obj
            else:
                # TODO: Use the appropriate service call here
                self.container.resource_registry.update(res_obj)
        else:
            if self.bulk and support_bulk:
                res_id = self._create_bulk_resource(res_obj, res_id_alias)
                headers = self._get_op_headers(row)
                self._resource_assign_owner(headers, res_obj)
            else:
                svc_client = self._get_service_client(svcname)
                headers = self._get_op_headers(row, force_user=True)
                res_id = getattr(svc_client, svcop)(res_obj, headers=headers, **kwargs)
                if res_id:
                    res_obj._id = res_id
                self._register_id(res_id_alias, res_id, res_obj)
            self._resource_assign_org(row, res_id)
        return res_id

    def _create_bulk_resource(self, res_obj, res_alias=None):
        if not hasattr(res_obj, "_id"):
            res_obj._id = create_unique_resource_id()
        ts = get_ion_ts()
        if hasattr(res_obj, "ts_created") and not res_obj.ts_created:
            res_obj.ts_created = ts
        if hasattr(res_obj, "ts_updated") and not res_obj.ts_updated:
            res_obj.ts_updated = ts
        res_id = res_obj._id
        self.bulk_objects[res_id] = res_obj
        if res_alias:
            self._register_id(res_alias, res_id, res_obj)
        return res_id

    def _resource_advance_lcs(self, row, res_id, restype=None):
        """
        Change lifecycle state of object to requested state. Supports bulk.
        """
        lcsm = get_restype_lcsm(restype)
        initial_lcmat = lcsm.initial_state if lcsm else LCS.DEPLOYED
        initial_lcav = lcsm.initial_availability if lcsm else AS.AVAILABLE

        lcstate = row.get(COL_LCSTATE, None)
        if lcstate:
            row_lcmat, row_lcav = lcstate.split("_", 1)
            if self.bulk and res_id in self.bulk_objects:
                self.bulk_objects[res_id].lcstate = row_lcmat
                self.bulk_objects[res_id].availability = row_lcav
            else:
                if row_lcmat != initial_lcmat:    # Vertical transition
                    self.container.resource_registry.set_lifecycle_state(res_id, row_lcmat)
                if row_lcav != initial_lcav:      # Horizontal transition
                    self.container.resource_registry.set_lifecycle_state(res_id, row_lcav)
        elif self.bulk and res_id in self.bulk_objects:
            # Set the lcs to resource type appropriate initial values
            self.bulk_objects[res_id].lcstate = initial_lcmat
            self.bulk_objects[res_id].availability = initial_lcav

    def _resource_assign_org(self, row, res_id):
        """
        Shares the resource in the given orgs. Supports bulk.
        """
        org_ids = row.get(COL_ORGS, None)
        if org_ids:
            org_ids = get_typed_value(org_ids, targettype="simplelist")
            for org_id in org_ids:
                org_res_id = self.resource_ids[org_id]
                if self.bulk and res_id in self.bulk_objects:
                    # Note: org_id is alias, res_id is internal ID
                    org_obj = self._get_resource_obj(org_id)
                    res_obj = self._get_resource_obj(res_id)
                    # Create association to given Org
                    # Simulate OMS.assign_resource_to_observatory_org -> Org MS.share_resource
                    assoc_obj = self._create_association(org_obj, PRED.hasResource, res_obj)
                else:
                    svc_client = self._get_service_client("observatory_management")
                    svc_client.assign_resource_to_observatory_org(res_id, self.resource_ids[org_id], headers=self._get_system_actor_headers())

    def _resource_assign_owner(self, headers, res_obj):
        if self.bulk and 'ion-actor-id' in headers:
            owner_id = headers['ion-actor-id']
            user_obj = self._get_resource_obj(owner_id)
            if owner_id and owner_id != 'anonymous':
                self._create_association(res_obj, PRED.hasOwner, user_obj)

    def _get_contacts(self, row, field='contact_ids', type=None):
        return self._get_members(self.contact_defs, row, field, type, 'contact')

    def _get_constraints(self, row, field='constraint_ids', type=None):
        return self._get_members(self.constraint_defs, row, field, type, 'constraint')

    def _get_members(self, value_map, row, field, obj_type, member_type):
        values = []
        value = row[field]
        if value:
            names = get_typed_value(value, targettype="simplelist")
            if names:
                for name in names:
                    if name not in value_map:
                        msg = 'invalid ' + member_type + ': ' + name + ' (from value=' + value + ')'
                        if COL_ID in row:
                            msg = 'id ' + row[COL_ID] + ' refers to an ' + msg
                        if obj_type:
                            msg = obj_type + ' ' + msg
                        raise iex.BadRequest(msg)
                    value = value_map[name]
                    values.append(value)
        return values

    def _create_association(self, subject=None, predicate=None, obj=None):
        """
        Create an association between two IonObjects with a given predicate.
        Supports bulk mode
        """
        if self.bulk:
            if not subject or not predicate or not obj:
                raise iex.BadRequest("Association must have all elements set: %s/%s/%s" % (subject, predicate, obj))
            if "_id" not in subject:
                raise iex.BadRequest("Subject id not available")
            subject_id = subject._id
            st = subject.type_

            if "_id" not in obj:
                raise iex.BadRequest("Object id not available")
            object_id = obj._id
            ot = obj.type_

            assoc_id = create_unique_association_id()
            assoc_obj = IonObject("Association",
                s=subject_id, st=st,
                p=predicate,
                o=object_id, ot=ot,
                ts=get_ion_ts())
            assoc_obj._id = assoc_id
            self.bulk_objects[assoc_id] = assoc_obj
            return assoc_id, '1-norev'
        else:
            return self.container.resource_registry.create_association(subject, predicate, obj)

    # --------------------------------------------------------------------------------------------------
    # Add specific types of resources below

    def _load_Contact(self, row):
        """
        DEFINITION category. Load and keep IonObject for reference by other categories. No side effects.
        Keeps contact information objects.
        """
        cont_id = row[COL_ID]
        log.trace('creating contact: ' + cont_id)
        if cont_id in self.contact_defs:
            raise iex.BadRequest('contact with ID already exists: ' + cont_id)

        roles = get_typed_value(row['c/roles'], targettype='simplelist')
        del row['c/roles']
        phones = parse_phones(row['c/phones'])
        del row['c/phones']

        contact = self._create_object_from_row("ContactInformation", row, "c/")
        contact.roles = roles
        contact.phones = phones

        self.contact_defs[cont_id] = contact

    def _load_Contact_OOI(self):
        if self.debug:
            controw = {}
            controw[COL_ID] = "ORG_CONTACT"
            controw["c/individual_names_given"] = "Mike"
            controw["c/individual_name_family"] = "Manager"
            controw["c/organization_name"] = "UNoIt"
            controw["c/position_name"] = "Manager"
            controw["c/email"] = "mikemanagerooi@gmail.com"
            controw["c/roles"] = "primary"
            controw["c/phones"] = "619-555-1212"
            self._load_Contact(controw)

    def _load_Constraint(self, row):
        """
        DEFINITION category. Load and keep IonObject for reference by other categories. No side effects.
        Keeps geospatial/temporal constraints
        """
        const_id = row[COL_ID]
        if const_id in self.constraint_defs:
            raise iex.BadRequest('constraint with ID already exists: ' + const_id)
        const_type = row['type']
        if const_type == 'geospatial' or const_type == 'geo' or const_type == 'space':
            self.constraint_defs[const_id] = self._create_geospatial_constraint(row)
        elif const_type == 'temporal' or const_type == 'temp' or const_type == 'time':
            self.constraint_defs[const_id] = self._create_temporal_constraint(row)
        else:
            raise iex.BadRequest('constraint type must be either geospatial or temporal, not ' + const_type)

    def _load_CoordinateSystem(self, row):
        """
        DEFINITION category. Load and keep IonObject for reference by other categories. No side effects.
        Keeps coordinate system definition objects.
        """
        gcrs = self._create_object_from_row("GeospatialCoordinateReferenceSystem", row, "m/")
        cs_id = row[COL_ID]
        self.resource_ids[cs_id] = gcrs

    def _load_CoordinateSystem_OOI(self):
        newrow = {}
        newrow[COL_ID] = 'OOI_SUBMERGED_CS'
        newrow['m/geospatial_geodetic_crs'] = 'http://www.opengis.net/def/crs/EPSG/0/4326'
        newrow['m/geospatial_vertical_crs'] = 'http://www.opengis.net/def/cs/EPSG/0/6498'
        newrow['m/geospatial_latitude_units'] = 'degrees_north'
        newrow['m/geospatial_longitude_units'] = 'degrees_east'
        newrow['m/geospatial_vertical_units'] = 'meter'
        newrow['m/geospatial_vertical_positive'] = 'down'

        self._load_CoordinateSystem(newrow)

    def _create_geospatial_constraint(self, row):
        z = row['vertical_direction']
        if z == 'depth':
            vmin = float(row['top'])
            vmax = float(row['bottom'])
        elif z == 'elevation':
            vmin = float(row['bottom'])
            vmax = float(row['top'])
        else:
            raise iex.BadRequest('vertical_direction must be "depth" or "elevation", not ' + z)
        constraint = IonObject("GeospatialBounds",
                               geospatial_latitude_limit_north=float(row['north']),
                               geospatial_latitude_limit_south=float(row['south']),
                               geospatial_longitude_limit_east=float(row['east']),
                               geospatial_longitude_limit_west=float(row['west']),
                               geospatial_vertical_min=vmin,
                               geospatial_vertical_max=vmax)
        return constraint

    def _create_temporal_constraint(self, row):
        format = row['time_format'] or DEFAULT_TIME_FORMAT
        start = calendar.timegm(time.strptime(row['start'], format))
        end = calendar.timegm(time.strptime(row['end'], format))
        return IonObject("TemporalBounds", start_datetime=start, end_datetime=end)

    def _load_User(self, row):
        alias = row[COL_ID]
        subject = row["subject"]
        name = row["name"]
        description = row['description']
        ims = self._get_service_client("identity_management")

        # Prepare contact and UserInfo attributes
        contacts = self._get_contacts(row, field='contact_id', type='User')
        if len(contacts) > 1:
            raise iex.BadRequest('User %s defined with too many contacts (should be 1)' % alias)
        contact = contacts[0] if len(contacts)==1 else None
        user_attrs = dict(name=name, description=description)
        if contact:
            user_attrs['name'] = "%s %s" % (contact.individual_names_given, contact.individual_name_family)
            user_attrs['contact'] = contact

        headers = self._get_webauth_actor_headers()

        if alias in self.resource_ids or re.match(UUID_RE, alias):
            # Update cases
            if alias in self.resource_ids:
                actor_obj = self.resource_objs[alias]
            else:
                actor_obj = self._read_resource_id(alias)
            actor_id = alias

            # Update UserInfo etc
            user_info_obj = ims.find_user_info_by_id(actor_id)

            # Add credentials
            if subject:
                uc_list,_ = self.container.resource_registry.find_resources(RT.UserCredentials, None, name=subject, id_only=True)
                if not uc_list:
                    # Add a new credentials set
                    # TODO: Delete the old credentials?
                    user_credentials_obj = IonObject("UserCredentials", name=subject,
                                                     description="Default credentials for %s" % user_info_obj.name)
                    ims.register_user_credentials(actor_id, user_credentials_obj, headers=headers)

        else:
            # Build ActorIdentity
            actor_name = "Identity for %s" % user_attrs['name']
            actor_identity_obj = IonObject("ActorIdentity", name=actor_name, alt_ids=["PRE:"+alias])
            log.trace("creating user %s with headers: %r", user_attrs['name'], headers)
            actor_id = ims.create_actor_identity(actor_identity_obj, headers=headers)
            actor_identity_obj._id = actor_id
            self._register_id(alias, actor_id, actor_identity_obj)

            # Build UserCredentials
            if subject:
                user_credentials_obj = IonObject("UserCredentials", name=subject,
                    description="Default credentials for %s" % user_attrs['name'])
                ims.register_user_credentials(actor_id, user_credentials_obj, headers=headers)

            # Build UserInfo
            user_info_obj = IonObject("UserInfo", **user_attrs)
            ims.create_user_info(actor_id, user_info_obj, headers=headers)

    def _load_User_OOI(self):
        if self.debug:
            if not self._get_resource_obj("USER_1"):
                userrow = {}
                userrow["ID"] = "USER_1"
                userrow["subject"] = "/DC=org/DC=cilogon/C=US/O=Google/CN=Owen Ownerrep A893"
                userrow["name"] = "Owen Ownerrep"
                userrow["description"] = "Demonstration User"
                userrow["contact_id"] = "ORG_CONTACT"
                self._load_User(userrow)

    def _load_Org(self, row):
        log.trace("Loading Org (ID=%s)", row[COL_ID])
        contacts = self._get_contacts(row, field='contact_id', type='Org')
        res_obj = self._create_object_from_row("Org", row, "org/")
        if contacts:
            res_obj.contacts = [contacts[0]]
        log.trace("Org: %s", res_obj)

        headers = self._get_op_headers(row)

        res_id = None
        org_type = row["org_type"]
        if org_type == "MarineFacility":
            svc_client = self._get_service_client("observatory_management")
            res_id = svc_client.create_marine_facility(res_obj, headers=headers)
        elif org_type == "VirtualObservatory":
            svc_client = self._get_service_client("observatory_management")
            res_id = svc_client.create_virtual_observatory(res_obj, headers=headers)
        else:
            raise iex.BadRequest("Unknown Org type: %s" % org_type)

        res_obj._id = res_id
        self._register_id(row[COL_ID], res_id, res_obj)

    def _load_Org_OOI(self):
        ooi_orgs = [
            {"ID":"MF_RSN", "owner_id":"USER_1", "org_type":"MarineFacility",
             "org/name":"RSN Facility", "org/org_governance_name": "RSN",
             "org/description":"Marine Infrastructure managed by RSN Marine IO",
             "org/institution/name":"Univ. of Washington", "contact_id":"ORG_CONTACT"},
            {"ID":"MF_CGSN", "owner_id":"USER_1", "org_type":"MarineFacility",
             "org/name":"CGSN Facility", "org/org_governance_name": "CGSN",
             "org/description":"Marine Infrastructure managed by CGSN Marine IO",
             "org/institution/name":"Woods Hole Oceanographic Institution", "contact_id":"ORG_CONTACT"},
            {"ID":"MF_EA", "owner_id":"USER_1", "org_type":"MarineFacility",
             "org/name":"EA Facility", "org/org_governance_name": "EA",
             "org/description":"Marine Infrastructure managed by EA Marine IO",
             "org/institution/name":"Oregon State University Institution", "contact_id":"ORG_CONTACT"},
        ]
        if self.debug:
            for org in ooi_orgs:
                if not self._get_resource_obj(org[COL_ID]):
                    self._load_Org(org)

    def _load_UserRole(self, row):
        org_id = row["org_id"]
        if org_id:
            org_id = self.resource_ids[org_id]

        user_id = self._get_resource_id(row["user_id"])   # Accepts a non-preloaded resource as well
        role_name = row["role_name"]
        svc_client = self._get_service_client("org_management")

        if get_typed_value(row['auto_enroll'], targettype="bool"):
            svc_client.enroll_member(org_id, user_id, headers=self._get_system_actor_headers())

        if role_name != "ORG_MEMBER":
            svc_client.grant_role(org_id, user_id, role_name, headers=self._get_system_actor_headers())

    def _load_SensorModel(self, row):
        row['sm/reference_urls'] = repr(get_typed_value(row['sm/reference_urls'], targettype="simplelist"))
        self._basic_resource_create(row, "SensorModel", "sm/",
            "instrument_management", "create_sensor_model",
            support_bulk=True)

    def _load_PlatformModel(self, row):
        self._basic_resource_create(row, "PlatformModel", "pm/",
            "instrument_management", "create_platform_model",
            support_bulk=True)

    def _load_PlatformModel_OOI(self):
        ooi_objs = self.ooi_loader.get_type_assets("nodetype")

        for ooi_id, ooi_obj in ooi_objs.iteritems():
            newrow = {}
            newrow[COL_ID] = ooi_id + "_PM"
            newrow['pm/name'] = ooi_obj['name']
            newrow['pm/description'] = "Node Type: %s" % ooi_id
            newrow['pm/alt_ids'] = "['OOI:" + ooi_id + "_PM" + "']"
            newrow['org_ids'] = self.ooi_loader.get_org_ids(ooi_obj.get('array_list', None))

            if not self._match_filter(ooi_obj.get('array_list', None)):
                continue

            self._load_PlatformModel(newrow)

    def _load_InstrumentModel(self, row):
        row['im/reference_urls'] = repr(get_typed_value(row['im/reference_urls'], targettype="simplelist"))
        self._basic_resource_create(row, "InstrumentModel", "im/",
            "instrument_management", "create_instrument_model",
            support_bulk=True)

    def _load_InstrumentModel_OOI(self):
        class_objs = self.ooi_loader.get_type_assets("class")
        series_objs = self.ooi_loader.get_type_assets("series")
        subseries_objs = self.ooi_loader.get_type_assets("subseries")
        family_objs = self.ooi_loader.get_type_assets("family")
        makemodel_objs = self.ooi_loader.get_type_assets("makemodel")

        for ooi_id, series_obj in series_objs.iteritems():
            class_obj = class_objs[series_obj['Class']]
            class_name = class_obj["name"]
            if "DEPRECATED" in class_name:
                continue
            family_obj = family_objs[class_obj['family']]
            makemodel_obj = makemodel_objs[series_obj['makemodel']] if series_obj.get('makemodel', None) else None
            subseries_obj = subseries_objs.get(ooi_id + "01", None)
            newrow = {}
            newrow[COL_ID] = ooi_id
            newrow['im/name'] = "%s (%s-%s)" % (class_name, series_obj['Class'], series_obj['Series'])
            newrow['im/alt_ids'] = "['OOI:" + ooi_id + "']"
            newrow['im/description'] = series_obj['description']
            newrow['im/instrument_family'] = family_obj['name']   # DEPRECATED. Remove when UI db updated.
            newrow['im/family_id'] = family_obj['id']
            newrow['im/family_name'] = family_obj['name']
            newrow['im/class_id'] = class_obj['id']
            newrow['im/class_name'] = class_obj['name']
            newrow['im/class_alternate_name'] = class_obj['Alternate Instrument Class Name']
            newrow['im/class_description'] = class_obj['description']
            newrow['im/series_id'] = series_obj['id']
            newrow['im/series_name'] = series_obj['name']
            newrow['im/subseries_id'] = subseries_obj['id'] if subseries_obj else ""
            newrow['im/subseries_name'] = subseries_obj['name'] if subseries_obj else ""
            newrow['im/configuration'] = subseries_obj['Instrument Configuration'] if subseries_obj else ""
            newrow['im/ooi_make_model'] = makemodel_obj['name'] if makemodel_obj else ""
            newrow['im/manufacturer'] = makemodel_obj['Manufacturer'] if makemodel_obj else ""
            newrow['im/manufacturer_url'] = makemodel_obj['Vendor Website'] if makemodel_obj else ""
            newrow['im/reference_designator'] = ooi_id
            newrow['org_ids'] = self.ooi_loader.get_org_ids(class_obj.get('array_list', None))
            reference_urls = []
            addl = {}
            if makemodel_obj:
                addl.update(dict(connector=makemodel_obj['Connector'],
                    makemodel_description=makemodel_obj['Make_Model_Description'],
                    input_voltage_range=makemodel_obj['Input Voltage Range'],
                    interface=makemodel_obj['Interface'],
                    output_description=makemodel_obj['Output Description'],
                ))
                if makemodel_obj['Make/Model Website']: reference_urls.append(makemodel_obj['Make/Model Website'])
            newrow['im/reference_urls'] = ",".join(reference_urls)
            addl['class_long_name'] = series_obj['ClassLongName']
            addl['comments'] = series_obj['Comments']
            newrow['im/addl'] = repr(addl)

            if not self._match_filter(class_obj.get('array_list', None)):
                continue

            self._load_InstrumentModel(newrow)

    def _calc_geospatial_point_center(self, site):
        siteTypes = [RT.Site, RT.Subsite, RT.Observatory, RT.PlatformSite, RT.InstrumentSite, RT.Deployment]
        if site and site.type_ in siteTypes:
            # if the geospatial_bounds is set then calculate the geospatial_point_center
            for constraint in site.constraint_list:
                if constraint.type_ == OT.GeospatialBounds:
                    site.geospatial_point_center = GeoUtils.calc_geospatial_point_center(constraint)

    def _load_Observatory(self, row):
        constraints = self._get_constraints(row, type='Observatory')
        coordinate_name = row['coordinate_system']

        res_id = self._basic_resource_create(row, "Observatory", "obs/",
            "observatory_management", "create_observatory",
            constraints=constraints, constraint_field='constraint_list',
            set_attributes=dict(coordinate_reference_system=self.resource_ids[coordinate_name]) if coordinate_name else None,
            support_bulk=True)

        if self.bulk:
            fofr_obj = self._get_resource_obj(res_id)
            self._calc_geospatial_point_center(fofr_obj)

    def _load_Observatory_OOI(self):
        ooi_objs = self.ooi_loader.get_type_assets("ssite")
        for ooi_id, ooi_obj in ooi_objs.iteritems():
            constrow = {}
            const_id1 = ooi_obj['rd'] + "_const1"
            constrow[COL_ID] = const_id1
            constrow['type'] = 'geospatial'
            constrow['south'] = ooi_obj['lat_south'] or '0.0'
            constrow['north'] = ooi_obj['lat_north'] or '0.0'
            constrow['west'] = ooi_obj['lon_west'] or '0.0'
            constrow['east'] = ooi_obj['lon_east'] or '0.0'
            constrow['vertical_direction'] = 'depth'
            constrow['top'] = ooi_obj['depth_min'] or '0.0'
            constrow['bottom'] = ooi_obj['depth_max'] or '0.0'
            self._load_Constraint(constrow)

            subsite_rd_list = ooi_obj['subsite_rd_list']
            newrow = {}
            newrow[COL_ID] = ooi_obj['rd']
            newrow['obs/name'] = ooi_obj['name']
            newrow['obs/description'] = "Subsite: %s" % ", ".join(subsite_rd_list)
            newrow['obs/alt_ids'] = "['OOI:" + ooi_obj['rd'] + "']"
            newrow['obs/local_name'] = ooi_obj['local_name']
            newrow['obs/reference_designator'] = ooi_obj['rd']
            newrow['obs/spatial_area_name'] = ooi_obj['geo_area']
            newrow['constraint_ids'] = const_id1
            newrow['coordinate_system'] = 'OOI_SUBMERGED_CS'
            newrow['org_ids'] = self.ooi_loader.get_org_ids([ooi_obj['rd']])

            if not self._match_filter(ooi_obj['rd']):
                continue

            self._load_Observatory(newrow)

    def _load_Subsite(self, row):
        constraints = self._get_constraints(row, type='Subsite')
        coordinate_name = row['coordinate_system']

        res_id = self._basic_resource_create(row, "Subsite", "site/",
            "observatory_management", "create_subsite",
            constraints=constraints, constraint_field='constraint_list',
            set_attributes=dict(coordinate_reference_system=self.resource_ids[coordinate_name]) if coordinate_name else None,
            support_bulk=True)

        if self.bulk:
            fofr_obj = self._get_resource_obj(res_id)
            self._calc_geospatial_point_center(fofr_obj)

        headers = self._get_op_headers(row)
        psite_id = row.get("parent_site_id", None)
        if psite_id:
            if self.bulk:
                psite_obj = self._get_resource_obj(psite_id)
                site_obj = self._get_resource_obj(row[COL_ID])
                self._create_association(psite_obj, PRED.hasSite, site_obj)
            else:
                svc_client = self._get_service_client("observatory_management")
                svc_client.assign_site_to_site(res_id, self.resource_ids[psite_id],
                    headers=headers)

    def _load_Subsite_OOI(self):
        # Not needed for current OOI import. Only one level of geospatial site is used.
        pass

    def _load_PlatformSite(self, row):
        constraints = self._get_constraints(row, type='PlatformSite')
        coordinate_name = row['coordinate_system']

        res_id = self._basic_resource_create(row, "PlatformSite", "ps/",
            "observatory_management", "create_platform_site",
            constraints=constraints, constraint_field='constraint_list',
            set_attributes=dict(coordinate_reference_system=self.resource_ids[coordinate_name]) if coordinate_name else None,
            support_bulk=True)

        if self.bulk:
            fofr_obj = self._get_resource_obj(res_id)
            self._calc_geospatial_point_center(fofr_obj)

        svc_client = self._get_service_client("observatory_management")

        headers = self._get_op_headers(row)
        psite_id = row.get("parent_site_id", None)
        if psite_id:
            if self.bulk:
                psite_obj = self._get_resource_obj(psite_id)
                site_obj = self._get_resource_obj(row[COL_ID])
                self._create_association(psite_obj, PRED.hasSite, site_obj)
            else:
                svc_client.assign_site_to_site(res_id, self.resource_ids[psite_id],
                    headers=headers)

        pm_ids = row["platform_model_ids"]
        if pm_ids:
            pm_ids = get_typed_value(pm_ids, targettype="simplelist")
            for pm_id in pm_ids:
                if self.bulk:
                    model_obj = self._get_resource_obj(pm_id)
                    site_obj = self._get_resource_obj(row[COL_ID])
                    self._create_association(site_obj, PRED.hasModel, model_obj)
                else:
                    svc_client.assign_platform_model_to_platform_site(self.resource_ids[pm_id], res_id,
                        headers=headers)

    def _load_PlatformSite_OOI(self):
        site_objs = self.ooi_loader.get_type_assets("site")
        subsite_objs = self.ooi_loader.get_type_assets("subsite")
        osite_objs = self.ooi_loader.get_type_assets("osite")
        ssite_objs = self.ooi_loader.get_type_assets("ssite")

        def _load_platform(ooi_id, ooi_obj):
            ooi_rd = OOIReferenceDesignator(ooi_id)
            const_id1 = ''
            if ooi_obj.get('latitude', None) or ooi_obj.get('longitude', None) or ooi_obj.get('depth_subsite', None):
                const_id1 = ooi_id + "_const1"
                constrow = {}
                constrow[COL_ID] = const_id1
                constrow['type'] = 'geospatial'
                constrow['south'] = ooi_obj['latitude'] or '0.0'
                constrow['north'] = ooi_obj['latitude'] or '0.0'
                constrow['west'] = ooi_obj['longitude'] or '0.0'
                constrow['east'] = ooi_obj['longitude'] or '0.0'
                constrow['vertical_direction'] = 'depth'
                constrow['top'] = ooi_obj['depth_subsite'] or '0.0'
                constrow['bottom'] = ooi_obj['depth_subsite'] or '0.0'
                self._load_Constraint(constrow)
            elif ooi_obj.get('is_platform', False):
                ss = subsite_objs[ooi_rd.subsite_rd]
                ss_mod = ssite_objs[ss['ssite']]
                const_id1 = ss_mod['rd'] + "_const1"
            else:
                ss = subsite_objs[ooi_obj.get('platform_id', '')[:8]]
                ss_mod = ssite_objs[ss['ssite']]
                const_id1 = ss_mod['rd'] + "_const1"

            newrow = {}
            newrow[COL_ID] = ooi_id
            newrow['ps/name'] = ooi_obj.get('name', ooi_id)
            newrow['ps/alt_ids'] = "['OOI:" + ooi_id + "']"
            newrow['ps/local_name'] = ooi_obj['local_name']
            newrow['ps/reference_designator'] = ooi_id
            newrow['constraint_ids'] = const_id1
            newrow['coordinate_system'] = 'OOI_SUBMERGED_CS'
            if ooi_obj.get('is_platform', False):
                # This is a top level platform (for a station)
                ss = subsite_objs[ooi_rd.subsite_rd]
                ss_mod = ssite_objs[ss['ssite']]
                newrow['parent_site_id'] = ss_mod['rd']
                newrow['ps/description'] = "Node (platform): %s" % ooi_id
                newrow['ps/alt_resource_type'] = "StationSite"
            else:
                newrow['parent_site_id'] = ooi_obj.get('platform_id', '')
                newrow['ps/description'] = "Node (child): %s" % ooi_id
                newrow['ps/alt_resource_type'] = "PlatformComponentSite"
            newrow['platform_model_ids'] = ooi_id[9:11] + "_PM"
            newrow['org_ids'] = self.ooi_loader.get_org_ids([ooi_id[:2]])

            uplink_node = ooi_obj.get('uplink_node', None)
            uplink_port = ooi_obj.get('uplink_port', None)
            if uplink_node and uplink_port:
                if uplink_port.startswith("X"):
                    newrow['ps/planned_uplink_port/port_type'] = "EXPANSION"
                    port_rd = "%s-0%s" % (uplink_node, uplink_port[1:])
                else:
                    newrow['ps/planned_uplink_port/port_type'] = "PAYLOAD"
                    port_rd = "%s-%s" % (uplink_node, uplink_port)
                newrow['ps/planned_uplink_port/reference_designator'] = port_rd

            if not self._match_filter(ooi_id[:2]):
                return

            self._load_PlatformSite(newrow)

        ooi_objs = self.ooi_loader.get_type_assets("node")
        # Pass 1: platform nodes
        for ooi_id, ooi_obj in ooi_objs.iteritems():
            if ooi_obj.get('is_platform', False):
                _load_platform(ooi_id, ooi_obj)
        # Pass 2: child nodes
        for ooi_id, ooi_obj in ooi_objs.iteritems():
            if not ooi_obj.get('is_platform', False):
                _load_platform(ooi_id, ooi_obj)

    def _load_InstrumentSite(self, row):
        constraints = self._get_constraints(row, type='InstrumentSite')
        coordinate_name = row['coordinate_system']

        res_id = self._basic_resource_create(row, "InstrumentSite", "is/",
            "observatory_management", "create_instrument_site",
            constraints=constraints, constraint_field='constraint_list',
            set_attributes=dict(coordinate_reference_system=self.resource_ids[coordinate_name]) if coordinate_name else None,
            support_bulk=True)

        if self.bulk:
            fofr_obj = self._get_resource_obj(res_id)
            self._calc_geospatial_point_center(fofr_obj)

        svc_client = self._get_service_client("observatory_management")

        headers = self._get_op_headers(row)
        psite_id = row.get("parent_site_id", None)
        if psite_id:
            if self.bulk:
                psite_obj = self._get_resource_obj(psite_id)
                site_obj = self._get_resource_obj(row[COL_ID])
                self._create_association(psite_obj, PRED.hasSite, site_obj)
            else:
                svc_client.assign_site_to_site(res_id, self.resource_ids[psite_id],
                    headers=headers)

        im_ids = row["instrument_model_ids"]
        if im_ids:
            im_ids = get_typed_value(im_ids, targettype="simplelist")
            for im_id in im_ids:
                if self.bulk:
                    model_obj = self._get_resource_obj(im_id)
                    site_obj = self._get_resource_obj(row[COL_ID])
                    self._create_association(site_obj, PRED.hasModel, model_obj)
                else:
                    svc_client.assign_instrument_model_to_instrument_site(self.resource_ids[im_id], res_id,
                        headers=headers)

    def _load_InstrumentSite_OOI(self):
        inst_objs = self.ooi_loader.get_type_assets("instrument")
        node_objs = self.ooi_loader.get_type_assets("node")
        class_objs = self.ooi_loader.get_type_assets("class")
        series_objs = self.ooi_loader.get_type_assets("series")

        for ooi_id, inst_obj in inst_objs.iteritems():
            constrow = {}
            const_id1 = ''
            if inst_obj['latitude'] or inst_obj['longitude'] or inst_obj['depth_port_max'] or inst_obj['depth_port_min']:
                const_id1 = ooi_id + "_const1"
                constrow[COL_ID] = const_id1
                constrow['type'] = 'geospatial'
                constrow['south'] = inst_obj['latitude'] or '0.0'
                constrow['north'] = inst_obj['latitude'] or '0.0'
                constrow['west'] = inst_obj['longitude'] or '0.0'
                constrow['east'] = inst_obj['longitude'] or '0.0'
                constrow['vertical_direction'] = 'depth'
                constrow['top'] = inst_obj['depth_port_min'] or '0.0'
                constrow['bottom'] = inst_obj['depth_port_max'] or '0.0'
                self._load_Constraint(constrow)

            ooi_rd = OOIReferenceDesignator(ooi_id)
            class_obj = class_objs[ooi_rd.inst_class]
            series_obj = series_objs[ooi_rd.series_rd]
            inst_name = "%s (%s-%s)" % (class_obj['name'], series_obj['Class'], series_obj['Series'])
            newrow = {}
            newrow[COL_ID] = ooi_id
            newrow['is/name'] = inst_name
            newrow['is/description'] = "Instrument: %s" % ooi_id
            newrow['is/alt_ids'] = "['OOI:" + ooi_id + "']"
            newrow['is/local_name'] = inst_name
            newrow['is/planned_uplink_port/port_type'] = "PAYLOAD"
            newrow['is/planned_uplink_port/reference_designator'] = ooi_rd.port_rd
            newrow['is/reference_designator'] = ooi_id
            newrow['constraint_ids'] = const_id1
            newrow['coordinate_system'] = 'OOI_SUBMERGED_CS'
            newrow['org_ids'] = self.ooi_loader.get_org_ids([ooi_id[:2]])
            newrow['instrument_model_ids'] = inst_obj['instrument_model']
            newrow['parent_site_id'] = ooi_id[:14]

            if not self._match_filter(ooi_id[:2]):
                continue

            self._load_InstrumentSite(newrow)

    def _load_StreamDefinition(self, row):
        res_obj = self._create_object_from_row("StreamDefinition", row, "sdef/")
        pname = row["param_dict_name"]
        svc_client = self._get_service_client("dataset_management")
        parameter_dictionary_id = svc_client.read_parameter_dictionary_by_name(pname, id_only=True,
            headers=self._get_system_actor_headers())
        svc_client = self._get_service_client("pubsub_management")
        res_id = svc_client.create_stream_definition(name=res_obj.name, parameter_dictionary_id=parameter_dictionary_id,
            headers=self._get_system_actor_headers())
        self._register_id(row[COL_ID], res_id, res_obj)

    def _load_StreamDefinition_OOI(self):
        pass
        # TODO: We need streams for
        # - agents of initial deployments


    def _conflict_report(self, row_id, name, reason):
        log.warn('''
------- Conflict Report -------
Conflict with %s
Parameter Name: %s
Reason: %s
-------------------------------''', row_id, name, reason)

    def _load_ParameterDictionary(self, row):
        dataset_management = self._get_service_client('dataset_management')
        types_manager = TypesManager(dataset_management, self.resource_ids, self.resource_objs)
        if row['SKIP']:
            self._conflict_report(row['ID'], row['name'], row['SKIP'])
            return

        name = row['name']
        definitions = row['parameter_ids'].replace(' ','').split(',')
        try:
            if row['temporal_parameter']:
                temporal_parameter_name = self.resource_objs[row['temporal_parameter']].name
            else:
                temporal_parameter_name = ''
        except KeyError:
            temporal_parameter_name = ''

        context_ids = {}
        for i in definitions:
            try:
                res_id = self.resource_ids[i]
                if res_id not in context_ids:
                    context_ids[res_id] = 0
                else:
                    log.warning('Duplicate: %s (%s)', name, i)
                context_ids[self.resource_ids[i]] = 0
                res = self.resource_objs[i]
                context = ParameterContext.load(res.parameter_context)
                lookup_values = types_manager.get_lookup_value_ids(context)
                for val in lookup_values:
                    context_ids[val] = 0
            except KeyError:
                pass

        if not context_ids:
            log.warning('No valid parameters: %s', row['name'])
            return
        try:
            pdict_id = dataset_management.create_parameter_dictionary(name=name, parameter_context_ids=context_ids.keys(),
                                                                      temporal_context=temporal_parameter_name,
                                                                      headers=self._get_system_actor_headers())
        except Exception:
            log.exception('%s has a problem', row['name'])
            return

        self._register_id(row[COL_ID], pdict_id)

    def _load_Parser(self, row):
        name        = row['name']
        module      = row['parser/module']
        method      = row['parser/method']
        config      = row['parser/config']
        description = row['description']

        data_acquisition = self._get_service_client('data_acquisition_management')
        parser_id = data_acquisition.create_parser(name=name, module=module, method=method, config=config, description=description)
        self._register_id(row[COL_ID], parser_id)
    
    def _load_ParameterFunctions(self, row):
        if row['SKIP']:
            self._conflict_report(row['ID'], row['Name'], row['SKIP'])
            return

        name      = row['Name']
        ftype     = row['Function Type']
        func_expr = row['Function']
        owner     = row['Owner']
        args      = ast.literal_eval(row['Args'])
        #kwargs    = row['Kwargs']
        descr     = row['Description']

        dataset_management = self._get_service_client('dataset_management')
        func = None
        if ftype == 'NumexprFunction':
            func = NumexprFunction(row['Name'], func_expr, args)
        elif ftype == 'PythonFunction':
            func = PythonFunction(name, owner, func_expr, args, None)
        else:
            self._conflict_report(row['ID'], row['Name'], 'Unsupported Function Type: %s' % ftype)
            return

        func_id = dataset_management.create_parameter_function(name=name, parameter_function=func.dump(),
                                                               description=descr, headers=self._get_system_actor_headers())
        func_obj = self.container.resource_registry.read(func_id)
        func_obj.alt_ids=['PRE:'+row[COL_ID]]
        self.container.resource_registry.update(func_obj)
        self._register_id(row[COL_ID], func_id, func_obj)

    def _load_ParameterDefs(self, row):
        if row['SKIP']:
            self._conflict_report(row['ID'], row['Name'], row['SKIP'])
            return

        name         = row['Name']
        ptype        = row['Parameter Type']
        encoding     = row['Value Encoding']
        uom          = row['Unit of Measure']
        code_set     = row['Code Set']
        fill_value   = row['Fill Value']
        display_name = row['Display Name']
        std_name     = row['Standard Name']
        long_name    = row['Long Name']
        references   = row['confluence']
        description  = row['Description']
        pfid         = row['Parameter Function ID']
        pmap         = row['Parameter Function Map']
        sname        = row['Data Product Identifier']
        precision    = row['Precision']
        param_id     = row['ID']
        lookup_value = row['Lookup Value']

        dataset_management = self._get_service_client('dataset_management')
        
        #validate unit of measure

        #validate parameter type
        try:
            tm = TypesManager(dataset_management, self.resource_ids, self.resource_objs)
            param_type = tm.get_parameter_type(ptype, encoding,code_set,pfid, pmap)
            context = ParameterContext(name=name, param_type=param_type)
            context.uom = uom
            try:
                tm.get_unit(uom)
            except UdunitsError as e:
                log.warning('Parameter %s (%s) has invalid units: %s', name,param_id, uom)
            context.fill_value = tm.get_fill_value(fill_value, encoding, param_type)
            context.reference_urls = references
            context.internal_name = name
            context.display_name = display_name
            context.standard_name = std_name
            context.ooi_short_name = sname
            context.description = description
            context.precision = precision
            if lookup_value:
                if lookup_value.lower() == 'true':
                    context.lookup_value = name
                    context.document_key = ''
                else:
                    if '||' in lookup_value:
                        context.lookup_value,context.document_key = lookup_value.split('||')
                    else:
                        context.lookup_value = name
                        context.document_key = lookup_value


        except TypeError as e:
            log.exception(e.message)
            self._conflict_report(row['ID'], row['Name'], e.message)
            return
        except:
            log.exception('Could not load the following parameter definition: %s', row)
            return


        context_dump = context.dump()

        try:
            json.dumps(context_dump)
        except Exception as e:
            self._conflict_report(row['ID'], row['Name'], e.message)
            return
        try:
            creation_args = dict(
                name=name, parameter_context=context_dump,
                description=description,
                reference_urls=[references],
                parameter_type=ptype,
                internal_name=name,
                value_encoding=encoding,
                code_report=code_set,
                units=uom,
                fill_value=fill_value,
                display_name=display_name,
                parameter_function_map=pmap,
                standard_name=std_name,
                ooi_short_name=sname,
                precision=precision,
                headers=self._get_system_actor_headers())
            if pfid:
                try:
                    creation_args['parameter_function_id'] = self.resource_ids[pfid]
                except KeyError:
                    pass
            context_id = dataset_management.create_parameter_context(**creation_args)
            context_obj = self.container.resource_registry.read(context_id)
            context_obj.alt_ids = ['PRE:'+row[COL_ID]]
            self.container.resource_registry.update(context_obj)
        except AttributeError as e:
            if e.message == "'dict' object has no attribute 'read'":
                self._conflict_report(row['ID'], row['Name'], 'Something is not JSON compatible.')
                return
            else:
                self._conflict_report(row['ID'], row['Name'], e.message)
                return
        self._register_id(row[COL_ID], context_id, context_obj)

    def _load_PlatformDevice(self, row):
        contacts = self._get_contacts(row, field='contact_ids', type='PlatformDevice')
        res_id = self._basic_resource_create(row, "PlatformDevice", "pd/",
            "instrument_management", "create_platform_device", contacts=contacts,
            support_bulk=True)

        if self.bulk:
            # Create DataProducer and association
            pd_obj = self._get_resource_obj(row[COL_ID])
            pd_alias = self._get_alt_id(pd_obj, "PRE")
            data_producer_obj = IonObject(RT.DataProducer, name=pd_obj.name,
                description="Primary DataProducer for PlatformDevice %s" % pd_obj.name,
                producer_context=IonObject(OT.InstrumentProducerContext), is_primary=True)
            dp_id = self._create_bulk_resource(data_producer_obj, pd_alias+"_DPPR")
            self._create_association(pd_obj, PRED.hasDataProducer, data_producer_obj)

        ims_client = self._get_service_client("instrument_management")
        headers = self._get_op_headers(row)
        ass_id = row["platform_model_id"]
        if ass_id:
            if self.bulk:
                model_obj = self._get_resource_obj(ass_id)
                device_obj = self._get_resource_obj(row[COL_ID])
                self._create_association(device_obj, PRED.hasModel, model_obj)
            else:
                ims_client.assign_platform_model_to_platform_device(self.resource_ids[ass_id], res_id,
                    headers=headers)

        oms_client = self._get_service_client("observatory_management")
        network_parent_id = row.get("network_parent_id", None)
        if network_parent_id:
            if self.bulk:
                parent_obj = self._get_resource_obj(network_parent_id)
                device_obj = self._get_resource_obj(row[COL_ID])
                self._create_association(device_obj, PRED.hasNetworkParent, parent_obj)
            else:
                oms_client.assign_device_to_network_parent(self.resource_ids[network_parent_id], res_id,
                                                           headers=headers)

        self._resource_advance_lcs(row, res_id, "PlatformDevice")

    def _load_PlatformDevice_ext(self, row):
        # HACK: This is to set the network parent after creating the device
        headers = self._get_op_headers(row)
        res_id = self._get_resource_id(row[COL_ID])
        oms_client = self._get_service_client("observatory_management")
        network_parent_id = row.get("network_parent_id", None)
        if network_parent_id:
            if self.bulk:
                parent_obj = self._get_resource_obj(network_parent_id)
                device_obj = self._get_resource_obj(row[COL_ID])
                self._create_association(device_obj, PRED.hasNetworkParent, parent_obj)
            else:
                oms_client.assign_device_to_network_parent(self.resource_ids[network_parent_id], res_id,
                                                           headers=headers)


    def _load_PlatformDevice_OOI(self):
        ooi_objs = self.ooi_loader.get_type_assets("node")

        for ooi_id, ooi_obj in ooi_objs.iteritems():
            newrow = {}
            newrow[COL_ID] = ooi_id + "_PD"
            newrow['pd/name'] = "%s" % ooi_obj.get('name', '')
            newrow['pd/description'] = "Platform %s device #01" % ooi_id
            newrow['org_ids'] = self.ooi_loader.get_org_ids(ooi_obj.get('array_list', None))
            newrow['platform_model_id'] = ooi_id[9:11] + "_PM"
            newrow['contact_ids'] = ''
            newrow['network_parent_id'] = ""

            if not self._match_filter(ooi_obj.get('array_list', None)):
                continue

            self._load_PlatformDevice(newrow)

        for ooi_id, ooi_obj in ooi_objs.iteritems():
            newrow = {}
            newrow[COL_ID] = ooi_id + "_PD"
            uplink_node = ooi_obj.get('uplink_node', "")
            newrow['network_parent_id'] = uplink_node + "_PD" if uplink_node else ""

            if not self._match_filter(ooi_obj.get('array_list', None)):
                continue

            self._load_PlatformDevice_ext(newrow)

    def _load_InstrumentDevice(self, row):
        row['id/reference_urls'] = repr(get_typed_value(row['id/reference_urls'], targettype="simplelist"))
        contacts = self._get_contacts(row, field='contact_ids', type='InstrumentDevice')
        res_id = self._basic_resource_create(row, "InstrumentDevice", "id/",
            "instrument_management", "create_instrument_device", contacts=contacts,
            support_bulk=True)

        if self.bulk:
            # Create DataProducer and association
            id_obj = self._get_resource_obj(row[COL_ID])
            id_alias = self._get_alt_id(id_obj, "PRE")
            data_producer_obj = IonObject(RT.DataProducer, name=id_obj.name,
                description="Primary DataProducer for InstrumentDevice %s" % id_obj.name,
                producer_context=IonObject(OT.InstrumentProducerContext), is_primary=True)
            dp_id = self._create_bulk_resource(data_producer_obj, id_alias+"_DPPR")
            self._create_association(id_obj, PRED.hasDataProducer, data_producer_obj)

        ims_client = self._get_service_client("instrument_management")
        headers = self._get_op_headers(row)
        ass_id = row["instrument_model_id"]
        if ass_id:
            if self.bulk:
                model_obj = self._get_resource_obj(ass_id)
                device_obj = self._get_resource_obj(row[COL_ID])
                self._create_association(device_obj, PRED.hasModel, model_obj)
            else:
                ims_client.assign_instrument_model_to_instrument_device(self.resource_ids[ass_id], res_id,
                    headers=headers)
        ass_id = row["platform_device_id"]# if 'platform_device_id' in row else None
        if ass_id:
            if self.bulk:
                parent_obj = self._get_resource_obj(ass_id)
                device_obj = self._get_resource_obj(row[COL_ID])
                self._create_association(parent_obj, PRED.hasDevice, device_obj)
            else:
                ims_client.assign_instrument_device_to_platform_device(res_id, self.resource_ids[ass_id],
                    headers=headers)

        self._resource_advance_lcs(row, res_id, "InstrumentDevice")

    def _load_InstrumentDevice_OOI(self):
        inst_objs = self.ooi_loader.get_type_assets("instrument")
        node_objs = self.ooi_loader.get_type_assets("node")
        class_objs = self.ooi_loader.get_type_assets("class")

        for ooi_id, inst_obj in inst_objs.iteritems():
            node_id = ooi_id[:14]
            node_obj = node_objs[node_id]
            if not node_obj.get('is_platform', False):
                node_id = node_obj.get('platform_id')
                node_obj = node_objs[node_id]
                if not node_obj.get('is_platform', False):
                    log.warn("Node %s is not a platform!!" % node_id)

            ooi_rd = OOIReferenceDesignator(ooi_id)
            newrow = {}
            newrow[COL_ID] = ooi_id + "_ID"
            newrow['id/name'] = "%s on %s" % (class_objs[ooi_rd.inst_class]['name'], node_objs[ooi_id[:14]]['name'])
            newrow['id/description'] = "Instrument %s device #01" % ooi_id
            newrow['id/reference_urls'] = ''
            newrow['org_ids'] = self.ooi_loader.get_org_ids([ooi_id[:2]])
            newrow['instrument_model_id'] = ooi_rd.series_rd
            newrow['platform_device_id'] = node_id + "_PD"
            newrow['contact_ids'] = ''

            if not self._match_filter(ooi_id[:2]):
                continue

            self._load_InstrumentDevice(newrow)

    def _load_SensorDevice(self, row):
        res_id = self._basic_resource_create(row, "SensorDevice", "sd/",
            "instrument_management", "create_sensor_device",
            support_bulk=True)

        ims_client = self._get_service_client("instrument_management")
        headers = self._get_op_headers(row)
        ass_id = row["sensor_model_id"]
        if ass_id:
            if self.bulk:
                model_obj = self._get_resource_obj(ass_id)
                device_obj = self._get_resource_obj(row[COL_ID])
                self._create_association(device_obj, PRED.hasModel, model_obj)
            else:
                ims_client.assign_sensor_model_to_sensor_device(self.resource_ids[ass_id], res_id,
                    headers=headers)
        ass_id = row["instrument_device_id"]
        if ass_id:
            if self.bulk:
                parent_obj = self._get_resource_obj(ass_id)
                device_obj = self._get_resource_obj(row[COL_ID])
                self._create_association(parent_obj, PRED.hasDevice, device_obj)
            else:
                ims_client.assign_sensor_device_to_instrument_device(res_id, self.resource_ids[ass_id],
                    headers=headers)
        self._resource_advance_lcs(row, res_id, "SensorDevice")

    def _parse_alert_range(self, expression):
#        lower_bound	lower_rel_op	value_id	upper_rel_op	upper_bound
        out = {}
        if not expression:
            return out

        # split string expression into one of 3 possible arrays:
        # 5<temp or 5<=temp        --> lower bound only: number, [=]field
        # temp<5 or temp<=5        --> upper bound only: field, [=]number
        # 5<temp<10 or 5<=temp<=10 --> upper and lower: number, [=]field, [=]number
        parts = [ s.strip() for s in expression.split('<') ]
        try:
            # if first part is a number, expression begins with: number <[=] field ...
            # evaluate lower bound
            out['lower_bound'] = float(parts[0])
            lower_closed = parts[1].startswith('=')
            out['lower_rel_op'] = '<=' if lower_closed else '<'
            out['value_id'] = parts[1][1:] if lower_closed else parts[1]
            if len(parts)==2:
                return out
            # shift value for evaluation of upper bound
            parts = parts[1:]
        except ValueError:
            # otherwise expression must be: field <[=] number
            out['value_id'] = parts[0]
        # evaluate upper bound
        upper_closed = parts[1].startswith('=')
        out['upper_rel_op'] = '<=' if upper_closed else '<'
        upper_value = parts[1][1:] if upper_closed else parts[1]
        out['upper_bound'] = float(upper_value)
        return out

    def _load_Alerts(self, row):
        """
        DEFINITION category. Load and keep object for reference by other categories. No side effects.
        Keeps alert definition dicts.
        """
        # alert is just a dict
        alert = {
            'name': row['name'],
            'message': row['message'],
            'alert_type': getattr(StreamAlarmType, row['type'])
        }
        # add 5 parameters representing the value and range
        alert.update( self._parse_alert_range(row['range']) )
        # add additional freeform entries
        alert.update( parse_dict(row['config']) )
        # save for use in resources
        self.alerts[row[COL_ID]] = alert

    def _load_StreamConfiguration(self, row):
        """
        DEFINITION category. Load and keep IonObject for reference by other categories. No side effects.
        Keeps stream configuration object for use in *AgentInstance categories.
        """

#        alerts = []
#        if row['alerts']:
#            for id in row['alerts'].split(','):
#                copy = dict(self.alerts[id.strip()])
#                copy['kwargs']['stream_name'] = row['cfg/stream_name']
#                alerts.append(copy)
#            row['cfg/alarms'] = repr(alarms)  # _create_object_from_row won't take list directly, tries to eval(str) or raise ValueException
#            log.trace('adding alarms to StreamConfiguration %s: %r', row[COL_ID], alarms)
        obj = self._create_object_from_row("StreamConfiguration", row, "cfg/")
        self.stream_config[row['ID']] = obj

    def _load_InstrumentAgent(self, row):
        stream_config_names = get_typed_value(row['stream_configurations'], targettype="simplelist")
        stream_configurations = [ self.stream_config[name] for name in stream_config_names ]

        res_id = self._basic_resource_create(row, "InstrumentAgent", "ia/",
            "instrument_management", "create_instrument_agent",
            set_attributes=dict(stream_configurations=stream_configurations),
            support_bulk=True)

        if self.bulk:
            # Create DataProducer and association
            ia_obj = self._get_resource_obj(row[COL_ID])
            proc_def_obj = IonObject(RT.ProcessDefinition)
            pd_id = self._create_bulk_resource(proc_def_obj)
            self._create_association(ia_obj, PRED.hasProcessDefinition, proc_def_obj)

        svc_client = self._get_service_client("instrument_management")

        headers = self._get_op_headers(row)
        im_ids = row["instrument_model_ids"]
        if im_ids:
            im_ids = get_typed_value(im_ids, targettype="simplelist")
            for im_id in im_ids:
                if self.bulk:
                    model_obj = self._get_resource_obj(im_id)
                    agent_obj = self._get_resource_obj(row[COL_ID])
                    self._create_association(agent_obj, PRED.hasModel, model_obj)
                else:
                    svc_client.assign_instrument_model_to_instrument_agent(self.resource_ids[im_id], res_id,
                        headers=headers)

        self._resource_advance_lcs(row, res_id, "InstrumentAgent")

    def _load_InstrumentAgent_OOI(self):
        agent_objs = self.ooi_loader.get_type_assets("instagent")

        for ooi_id, agent_obj in agent_objs.iteritems():
            if agent_obj.get('active', False):
                ooi_rd = OOIReferenceDesignator(ooi_id)
                newrow = {}
                newrow[COL_ID] = "IA_" + ooi_id
                newrow['ia/name'] = "Instrument Agent " + ooi_id
                newrow['ia/description'] = "Supports models: " + ",".join(agent_obj.get('series_list', []))
                newrow['org_ids'] = self.ooi_loader.get_org_ids([ooi_id[:2]])
                newrow['instrument_model_ids'] = ",".join(agent_obj.get('series_list', []))
                newrow['stream_configurations'] = ""

                if not self._match_filter(ooi_id[:2]):
                    continue

                self._load_InstrumentAgent(newrow)

    def _load_ExternalDatasetAgentInstance_OOI(self, row): pass
    def _load_ExternalDatasetAgent_OOI(self, row): pass
    def _load_ExternalDataset_OOI(self, row): pass
    def _load_ExternalDatasetModel_OOI(self, row): pass
    def _load_ExternalDataProvider_OOI(self, row): pass

    def _load_ExternalDataProvider(self, row):
        contacts = self._get_contacts(row, field='contact_id')
        if len(contacts) > 1:
            raise iex.BadRequest('External dataset %s has too many contacts (should be 1)' % row[COL_ID])
        contact = contacts[0] if len(contacts)==1 else None
        institution = self._create_object_from_row("Institution", row, "i/")
<<<<<<< HEAD

        self._basic_resource_create(row, "ExternalDataProvider", "p/",
            "data_acquisition_management", "create_external_data_provider",
            set_attributes=dict(institution=institution, contact=contact))

#        provider = IonObject(RT.ExternalDataProvider, name=row["name"], description=row["description"], lcstate=row["lcstate"],
#            institution=institution, contact=contact, alt_ids=['PRE:'+row[COL_ID]])
#        id = self._get_service_client('data_acquisition_management').create_external_data_provider(external_data_provider=provider)
#        provider._id = id
#        self._register_id(row['ID'], id, provider)
=======
        provider = self._create_object_from_row(RT.ExternalDataProvider, row, prefix='p/')
        provider.alt_ids = ['PRE:'+row[COL_ID]]
        provider.contact = contact
        provider.institution = institution
        id = self._get_service_client('data_acquisition_management').create_external_data_provider(external_data_provider=provider)
        provider._id = id
        self._register_id(row['ID'], id, provider)
>>>>>>> d8377308

    def _load_ExternalDatasetModel(self, row):
        # ID, lcstate, name, description, dataset_type
        self._basic_resource_create(row, 'ExternalDatasetModel', 'edm/', 'data_acquisition_management', 'create_external_dataset_model')

    def _load_ExternalDataset(self, row):
        # ID	owner_id	lcstate	org_ids	contact_id	name	description	data_sampling	parameters
        contacts = self._get_contacts(row, field='contact_id')
        if len(contacts) > 1:
            raise iex.BadRequest('External dataset %s has too many contacts (should be 1)' % row[COL_ID])
        contact = contacts[0] if len(contacts)==1 else None

        model = self._get_resource_id(row['model'])
        params = parse_dict(row['parameters'])
        sampling = getattr(objects.DatasetDescriptionDataSamplingEnum, row['data_sampling'])
        descriptor = objects.DatasetDescription(data_sampling=sampling, parameters=params)
        dataset = IonObject(RT.ExternalDataset, name=row['name'], description=row['description'], dataset_description=descriptor,
            contact=contact, alt_ids=['PRE:'+row[COL_ID]], lcstate=row[COL_LCSTATE])
        client = self._get_service_client('data_acquisition_management')
        id = client.create_external_dataset(external_dataset=dataset, external_dataset_model_id=model)
        dataset._id = id
        self._register_id(row['ID'], id, dataset)
        producer_id = client.register_external_data_set(external_dataset_id=id)
        self.external_dataset_producer_id[id] = producer_id

    def _load_ExternalDatasetAgent(self, row):
        agent = self._create_object_from_row(RT.ExternalDatasetAgent, row, 'eda/')
        model = self._get_resource_id(row['dataset_model'])
        id = self._get_service_client('data_acquisition_management').create_external_dataset_agent(external_dataset_agent=agent, external_dataset_model_id=model)
        agent._id = id
        self._register_id(row['ID'], id, agent)

    def _load_ExternalDatasetAgentInstance(self, row):
        # FIELDS IN THE ION OBJECT:
        # name='', description='', lcstate='DRAFT', availability='PRIVATE', ts_created='', ts_updated='', alt_ids=None, addl=None,
        # deployment_type=DeploymentTypeEnum.PROCESS, driver_config=None, agent_config=None, agent_process_id='',
        # alerts=None, handler_module='', handler_class='', dataset_driver_config=None, dataset_agent_config=None, dataset_agent_process_id=''):

        # Generate the data product and associate it to the ExternalDataset
        name = row['name']
        description = row['description']
        dataset = self._get_resource_obj(row['dataset'])
        streamdef_id = self._get_resource_id(row['streamdef'])
        agent = self._get_resource_obj(row['agent'])
        agent_config = parse_dict(row['agent_config'])
        driver_config = parse_dict(row['driver_config'])

#        handler_module = agent.handler_module
#        handler_class = agent.handler_class

        # NOTE: unit tests show additional keys in this configuration
        # but some are handler-specific, others seem just for testing
        # TODO: come back and look again when trying to start this process
        driver_config.update( {
            'dvr_mod' : row['handler_module'],
            'dvr_cls' : row['handler_class'],
            'dh_cfg': {
                'parser_mod': row['parser_module'],
                'parser_cls': row['parser_class'],
                #'TESTING':True,
                'stream_def': streamdef_id,
#                'stream_id':stream_id,
#                'param_dictionary':pdict.dump(),
                'data_producer_id':self.external_dataset_producer_id[dataset._id],
#                'max_records':20,
                }
            } )
        agent_config.update( {
            'driver_config' : driver_config,
            'stream_config' : { }, #'a': 'ion_loader:1933'},
            'agent'         : {'resource_id': dataset._id},
            #'test_mode' : True
        } )

        agent_instance = IonObject(RT.ExternalDatasetAgentInstance,  name=name, description=description,
            handler_module=agent.handler_module, handler_class=agent.handler_class,
            dataset_driver_config=driver_config, dataset_agent_config=agent_config)

        client = self._get_service_client('data_acquisition_management')
        instance_id = client.create_external_dataset_agent_instance(external_dataset_agent_instance=agent_instance,
            external_dataset_agent_id=agent._id, external_dataset_id=dataset._id)

    def _load_InstrumentAgentInstance(self, row):
        startup_config = parse_dict(row['startup_config'])

        alerts = [ self.alerts[id.strip()] for id in row['alerts'].split(',') ] if row['alerts'].strip() else []
#        if row['alerts']:
#            for id in row['alerts'].split(','):
#                copy = dict(self.alerts[id.strip()])
#                copy['kwargs']['stream_name'] = row['cfg/stream_name']
#                alerts.append(copy)

        #        alerts_config  = parse_dict(row['alerts'])

        # define complicated attributes
        driver_config = { 'comms_config': { 'addr':  row['comms_server_address'],
                                                    'port':  int(row['comms_server_port']),
                                                    'cmd_port': int(row['comms_server_cmd_port']) } }

        port_agent_config = { 'device_addr':   row['comms_device_address'],
                              'device_port':   int(row['comms_device_port']),
                              'process_type':  PortAgentProcessType.UNIX,
                              'port_agent_addr': 'localhost',
                              'type': PortAgentType.ETHERNET,
                              'binary_path':   "port_agent",
                              'command_port':  int(row['comms_server_cmd_port']),
                              'data_port':     int(row['comms_server_port']),
                              'log_level':     5,  }

        res_id = self._basic_resource_create(row, "InstrumentAgentInstance", "iai/",
            "instrument_management", "create_instrument_agent_instance",
            set_attributes=dict(driver_config=driver_config,
                                port_agent_config=port_agent_config,
                                startup_config=startup_config,
                                alerts=alerts),
            )

        agent_id = self.resource_ids[row["instrument_agent_id"]]
        device_id = self.resource_ids[row["instrument_device_id"]]
        client = self._get_service_client("instrument_management")

        client.assign_instrument_agent_to_instrument_agent_instance(agent_id, res_id)
        client.assign_instrument_agent_instance_to_instrument_device(res_id, device_id)

    def _load_InstrumentAgentInstance_OOI(self):
        pass

    def _load_ExternalDatasetAgentInstance_OOI(self):
        pass


    def _load_PlatformAgent(self, row):
        stream_config_names = get_typed_value(row['stream_configurations'], targettype="simplelist")
        stream_configurations = [ self.stream_config[name] for name in stream_config_names ]

        res_id = self._basic_resource_create(row, "PlatformAgent", "pa/",
            "instrument_management", "create_platform_agent",
            set_attributes=dict(stream_configurations=stream_configurations),
            support_bulk=True)

        if self.bulk:
            # Create DataProducer and association
            pa_obj = self._get_resource_obj(row[COL_ID])
            proc_def_obj = IonObject(RT.ProcessDefinition)
            pd_id = self._create_bulk_resource(proc_def_obj)
            self._create_association(pa_obj, PRED.hasProcessDefinition, proc_def_obj)

        svc_client = self._get_service_client("instrument_management")
        headers = self._get_op_headers(row)
        model_ids = row["platform_model_ids"]
        if model_ids:
            model_ids = get_typed_value(model_ids, targettype="simplelist")
            for model_id in model_ids:
                if self.bulk:
                    model_obj = self._get_resource_obj(model_id)
                    agent_obj = self._get_resource_obj(row[COL_ID])
                    self._create_association(agent_obj, PRED.hasModel, model_obj)
                else:
                    svc_client.assign_platform_model_to_platform_agent(self.resource_ids[model_id], res_id,
                        headers=headers)

        self._resource_advance_lcs(row, res_id, "InstrumentAgent")

    def _load_PlatformAgent_OOI(self):
        ooi_objs = self.ooi_loader.get_type_assets("platformagent")

        for ooi_id, ooi_obj in ooi_objs.iteritems():
            if ooi_obj['agent_type'] == "PlatformAgent":
                newrow = {}
                newrow[COL_ID] = ooi_id + "_PA"
                newrow['pa/name'] = ooi_obj['name']
                newrow['pa/description'] = "Platform Agent for " + ooi_id
                node_types = ["%s_PM" % nt for nt in ooi_obj['node_types'].split(',')]
                newrow['platform_model_ids'] = ','.join(node_types)
                newrow['org_ids'] = self.ooi_loader.get_org_ids(ooi_obj.get('array_list', None))
                newrow['stream_configurations'] = ""

                if not self._match_filter(ooi_obj.get('array_list', None)):
                    continue

                self._load_PlatformAgent(newrow)

    def _load_PlatformAgentInstance(self, row):
        # construct values for more complex fields
        platform_id = row['platform_id']
        platform_agent_id = self.resource_ids[row['platform_agent_id']]
        platform_device_id = self.resource_ids[row['platform_device_id']]

        driver_config = parse_dict(row['driver_config'])
        log.debug("driver_config = %s", driver_config)

        alerts_config  = parse_dict(row['alerts'])

        # Note: platform_id currently expected by PlatformAgent as follows:
        agent_config = {
            'platform_config': {'platform_id': platform_id}
        }
        # TODO determine how to finally indicate this platform_id.

        res_id = self._basic_resource_create(row, "PlatformAgentInstance", "pai/",
            "instrument_management", "create_platform_agent_instance",
            set_attributes=dict(agent_config=agent_config,
                                driver_config=driver_config,
                                alerts=alerts_config),
            )

        client = self._get_service_client("instrument_management")
        client.assign_platform_agent_to_platform_agent_instance(platform_agent_id, res_id)
        client.assign_platform_agent_instance_to_platform_device(res_id, platform_device_id)

        self.resource_ids[row['ID']] = res_id

    def _load_PlatformAgentInstance_OOI(self):
        pass

    def _load_TransformFunction(self,row):
        res_id = self._basic_resource_create(row,"TransformFunction", "tfm/",
                                             "data_process_management", "create_transform_function")

    def _load_DataProcessDefinition(self, row):
        res_id = self._basic_resource_create(row, "DataProcessDefinition", "dpd/",
                                            "data_process_management", "create_data_process_definition")

        svc_client = self._get_service_client("data_process_management")

        input_strdef = row["input_stream_defs"]
        if input_strdef:
            input_strdef = get_typed_value(input_strdef, targettype="simplelist")
        log.trace("Assigning input StreamDefinition to DataProcessDefinition for %s" % input_strdef)
        headers = self._get_op_headers(row)

        for insd in input_strdef:
            svc_client.assign_input_stream_definition_to_data_process_definition(self.resource_ids[insd], res_id,
                headers=headers)

        output_strdef = row["output_stream_defs"]
        if output_strdef:
            output_strdef = get_typed_value(output_strdef, targettype="dict")
        for binding, strdef in output_strdef.iteritems():
            svc_client.assign_stream_definition_to_data_process_definition(self.resource_ids[strdef], res_id, binding,
                headers=headers)

    def _load_DataProcess(self, row):
        dpd_id = self.resource_ids[row["data_process_definition_id"]]
        log.trace("_load_DataProcess  data_product_def %s", str(dpd_id))
        in_data_product_id = self.resource_ids[row["in_data_product_id"]]
        configuration = row["configuration"]
        if configuration:
            configuration = get_typed_value(configuration, targettype="dict")

        out_data_products = row["out_data_products"]
        out_data_product_ids = None
        if out_data_products:
            out_data_products = get_typed_value(out_data_products, targettype="dict")
            out_data_product_ids = [self.resource_ids[dp_id] for dp_id in out_data_products.values()]

        svc_client = self._get_service_client("data_process_management")
        
        headers = self._get_op_headers(row)
        res_id = svc_client.create_data_process(dpd_id, [in_data_product_id], out_data_product_ids, configuration, headers=headers)
        self._register_id(row[COL_ID], res_id)

        self._resource_assign_org(row, res_id)

        res_id = svc_client.activate_data_process(res_id, headers=self._get_system_actor_headers())

    def _load_DataProduct(self, row, do_bulk=False):
        tdom, sdom = time_series_domain()

        contacts = self._get_contacts(row, field='contact_ids', type='DataProduct')
        res_obj = self._create_object_from_row("DataProduct", row, "dp/", contacts=contacts, contact_field='contacts')

        constraint_id = row['geo_constraint_id']
        if constraint_id:
            res_obj.geospatial_bounds = self.constraint_defs[constraint_id]
        gcrs_id = row['coordinate_system_id']
        if gcrs_id:
            res_obj.geospatial_coordinate_reference_system = self.resource_ids[gcrs_id]
        res_obj.spatial_domain = sdom.dump()
        res_obj.temporal_domain = tdom.dump()
        # HACK: cannot parse CSV value directly when field defined as "list"
        # need to evaluate as simplelist instead and add to object explicitly
<<<<<<< HEAD
#        res_obj.available_formats = get_typed_value(row['available_formats'], targettype="simplelist")
=======
>>>>>>> d8377308

        headers = self._get_op_headers(row)

        if self.bulk and do_bulk:
            # This is a non-functional, diminished version of a DataProduct, just to show up in lists
            res_id = self._create_bulk_resource(res_obj, row[COL_ID])
            self._resource_assign_owner(headers, res_obj)

            if res_obj.geospatial_bounds:
                res_obj.geospatial_point_center = GeoUtils.calc_geospatial_point_center(res_obj.geospatial_bounds)

            # Create and associate Stream
            # Create and associate Dataset
        else:
            svc_client = self._get_service_client("data_product_management")
            stream_definition_id = self.resource_ids[row["stream_def_id"]]
            res_id = svc_client.create_data_product(data_product=res_obj, stream_definition_id=stream_definition_id,
                headers=headers)
            self._register_id(row[COL_ID], res_id, res_obj)

            if not self.debug and get_typed_value(row['persist_data'], targettype="bool"):
                svc_client.activate_data_product_persistence(res_id, headers=headers)

        self._resource_assign_org(row, res_id)
        self._resource_advance_lcs(row, res_id, "DataProduct")

    def _load_DataProduct_OOI(self):
        ooi_objs = self.ooi_loader.get_type_assets("instrument")
        data_products = self.ooi_loader.get_type_assets("data_product")


        # For each device agent
        #   for each stream
        #     create Dataset

        for ooi_id, ooi_obj in ooi_objs.iteritems():
            const_id1 = ''
            if ooi_obj['latitude'] or ooi_obj['longitude'] or ooi_obj['depth_port_max'] or ooi_obj['depth_port_min']:
                # At this point, the constraint was already added with the InstrumentSite
                const_id1 = ooi_id + "_const1"

            if not self._match_filter(ooi_id[:2]):
                continue

            # (1) Device Data Product - parsed
            newrow = {}
            newrow[COL_ID] = ooi_id + "_DPIDP"
            newrow['dp/name'] = "Data Product parsed for device " + ooi_id
            newrow['dp/description'] = "Data Product (device, parsed) for: " + ooi_id
            newrow['dp/ooi_product_name'] = "Raw"
            newrow['org_ids'] = self.ooi_loader.get_org_ids([ooi_id[:2]])
            newrow['contact_ids'] = ''
            newrow['geo_constraint_id'] = const_id1
            newrow['coordinate_system_id'] = 'OOI_SUBMERGED_CS'
            newrow['stream_def_id'] = ''
            self._load_DataProduct(newrow, do_bulk=self.bulk)

            # (2) Device Data Product - raw
            newrow = {}
            newrow[COL_ID] = ooi_id + "_DPIDR"
            newrow['dp/name'] = "Data Product raw for device " + ooi_id
            newrow['dp/description'] = "Data Product (device, raw) for: " + ooi_id
            newrow['dp/ooi_product_name'] = "Parsed"
            newrow['org_ids'] = self.ooi_loader.get_org_ids([ooi_id[:2]])
            newrow['contact_ids'] = ''
            newrow['geo_constraint_id'] = const_id1
            newrow['coordinate_system_id'] = 'OOI_SUBMERGED_CS'
            newrow['stream_def_id'] = ''
            self._load_DataProduct(newrow, do_bulk=self.bulk)

            data_product_list = ooi_obj.get('data_product_list', [])
            for dp_id in data_product_list:
                dp_obj = data_products[dp_id]

                # (3*) Site Data Product DPS - Level
                newrow = {}
                newrow[COL_ID] = ooi_id + "_" + dp_id + "_DPID"
                newrow['dp/name'] = "%s %s at %s" % (dp_obj['name'], dp_obj['level'], ooi_id)
                newrow['dp/description'] = "Data Product DPS %s level %s for site %s: " % (dp_id,  dp_obj['level'], ooi_id)
                newrow['dp/ooi_short_name'] = dp_obj['code']
                newrow['dp/ooi_product_name'] = dp_obj['name']
                newrow['dp/processing_level_code'] = dp_obj['level']
                newrow['dp/regime'] = dp_obj.get('regime', "")
                newrow['dp/qc_cmbnflg'] = dp_obj.get('Combine QC Flags (CMBNFLG) QC', "")
                newrow['dp/qc_condcmp'] = dp_obj.get('Conductivity Compressibility Compensation (CONDCMP) QC', "")
                newrow['dp/qc_glblrng'] = dp_obj.get('Global Range Test (GLBLRNG) QC', "")
                newrow['dp/qc_gradtst'] = dp_obj.get('Gradient Test (GRADTST) QC', "")
                newrow['dp/qc_interp1'] = dp_obj.get('1-D Interpolation (INTERP1) QC', "")
                newrow['dp/qc_loclrng'] = dp_obj.get('Local Range Test (LOCLRNG) QC', "")
                newrow['dp/qc_modulus'] = dp_obj.get('Modulus (MODULUS) QC', "")
                newrow['dp/qc_polyval'] = dp_obj.get('Evaluate Polynomial (POLYVAL) QC', "")
                newrow['dp/qc_solarel'] = dp_obj.get('Solar Elevation (SOLAREL) QC', "")
                newrow['dp/qc_spketest'] = dp_obj.get('Spike Test (SPKETST) QC', "")
                newrow['dp/qc_stuckvl'] = dp_obj.get('Stuck Value Test (STUCKVL) QC', "")
                newrow['dp/qc_trndtst'] = dp_obj.get('Trend Test (TRNDTST) QC', "")
                newrow['dp/dps_dcn'] = dp_obj.get('DPS DCN(s)', "")
                newrow['dp/flow_diagram_dcn'] = dp_obj.get('Processing Flow Diagram DCN(s)', "")
                newrow['dp/doors_l2_requirement_num'] = dp_obj.get('DOORS L2 Science Requirement #(s)', "")
                newrow['dp/doors_l2_requirement_text'] = dp_obj.get('DOORS L2 Science Requirement Text', "")
                newrow['org_ids'] = self.ooi_loader.get_org_ids([ooi_id[:2]])
                newrow['contact_ids'] = ''
                newrow['geo_constraint_id'] = const_id1
                newrow['coordinate_system_id'] = 'OOI_SUBMERGED_CS'
                newrow['stream_def_id'] = ''

                self._load_DataProduct(newrow, do_bulk=self.bulk)

    def _load_DataProductLink(self, row, do_bulk=False):
        dp_id = self.resource_ids[row["data_product_id"]]
        input_res_id = row["input_resource_id"]
        restype = row['resource_type']

        svc_client = self._get_service_client("data_acquisition_management")
        headers = self._get_system_actor_headers()

        # create link from DataProduct to original source
        source_id = row.get('source_resource_id', None)
        if source_id:
            source_id = self.resource_ids[source_id]
            if self.bulk and do_bulk:
                dp_obj = self._get_resource_obj(row["data_product_id"])
                source_obj = self._get_resource_obj(source_id)
                self._create_association(dp_obj, PRED.hasSource, source_obj)
            else:
                svc_client.assign_data_product_source(dp_id, source_id, headers=headers)

        # Create data product assignment
        if input_res_id and (restype=='InstrumentDevice' or restype=='PlatformDevice' or restype=='ExternalDataset'):
            input_res_id = self.resource_ids.get(input_res_id)
            if self.bulk and do_bulk:
                id_obj = self._get_resource_obj(row["input_resource_id"])
                dp_obj = self._get_resource_obj(row["data_product_id"])
                parent_obj = self._get_resource_obj(row["input_resource_id"] + "_DPPR")

                data_producer_obj = IonObject(RT.DataProducer, name=id_obj.name,
                    description="Subordinate DataProducer for InstrumentDevice %s" % id_obj.name)
                dp_id = self._create_bulk_resource(data_producer_obj)
                self._create_association(id_obj, PRED.hasOutputProduct, dp_obj)
                self._create_association(id_obj, PRED.hasDataProducer, data_producer_obj)
                self._create_association(dp_obj, PRED.hasDataProducer, data_producer_obj)
                self._create_association(data_producer_obj, PRED.hasParent, parent_obj)
            else:
                svc_client.assign_data_product(input_res_id, dp_id, headers=headers)


    def _load_DataProductLink_OOI(self):
        ooi_objs = self.ooi_loader.get_type_assets("instrument")

        for ooi_id, ooi_obj in ooi_objs.iteritems():
            if not self._match_filter(ooi_id[:2]):
                continue

            newrow = {}
            newrow['data_product_id'] = ooi_id + "_DPIDP"
            newrow['input_resource_id'] = ooi_id + "_ID"
            newrow['resource_type'] = 'InstrumentDevice'
            self._load_DataProductLink(newrow, do_bulk=self.bulk)

            newrow = {}
            newrow['data_product_id'] = ooi_id + "_DPIDR"
            newrow['input_resource_id'] = ooi_id + "_ID"
            newrow['resource_type'] = 'InstrumentDevice'
            self._load_DataProductLink(newrow, do_bulk=self.bulk)

            # TODO: Step (3) from data product
            #newrow = {}
            #newrow['data_product_id'] = ooi_id + "_DPISP"
            #newrow['input_resource_id'] = ooi_id + "_ID"
            #newrow['resource_type'] = 'InstrumentDevice'
            #self._load_DataProductLink(newrow, do_bulk=self.bulk)

            data_product_list = ooi_obj.get('data_product_list', [])
            for dp_id in data_product_list:
                newrow = {}
                newrow['data_product_id'] = ooi_id + "_" + dp_id + "_DPID"
                newrow['input_resource_id'] = ooi_id + "_ID"
                newrow['resource_type'] = 'InstrumentDevice'

                self._load_DataProductLink(newrow, do_bulk=self.bulk)

    def _load_Attachment(self, row):
        log.info("Loading Attachment")

        res_id = self.resource_ids[row["resource_id"]]
        att_obj = self._create_object_from_row("Attachment", row, "att/")
        filename = row["file_path"]
        if not filename:
            raise iex.BadRequest('attachment did not include a filename: ' + row[COL_ID])

        path = "%s/%s" % (self.attachment_path, filename)
        try:
            with open(path, "rb") as f:
                att_obj.content = f.read()
        except IOError, ioe:
            # warn instead of fail here
            log.warn("Failed to open attachment file: %s/%s" % (path, ioe))

        att_id = self.container.resource_registry.create_attachment(res_id, att_obj)
        self._register_id(row[COL_ID], att_id, att_obj)

    def _load_WorkflowDefinition(self, row):
        log.info("Loading WorkflowDefinition")

        # Create the workflow steps
        steps_string = row["steps"]
        workflow_step_ids = []
        if steps_string:
            workflow_step_ids = get_typed_value(steps_string, targettype="simplelist")
        else:
            log.info("No steps found for workflow definition. Ignoring this entry")
            return

        # Locate the data process def objects and add them to the workflow def
        workflow_steps = []
        for step_id in workflow_step_ids:
            workflow_step_obj = IonObject('DataProcessWorkflowStep', data_process_definition_id=self.resource_ids[step_id])
            workflow_steps.append(workflow_step_obj)

        res_id = self._basic_resource_create(row, "WorkflowDefinition", "wfd/",
                                             "workflow_management", "create_workflow_definition",
                                             set_attributes=dict(workflow_steps=workflow_steps))

    def _load_Workflow(self,row):
        workflow_obj = self._create_object_from_row("Workflow", row, "wf/")
        workflow_client = self._get_service_client("workflow_management")
        workflow_def_id = self.resource_ids[row["wfd_id"]]
        in_dp_id = self.resource_ids[row["in_dp_id"]]

        # prepare the config dict
        configuration = row['configuration']
        if configuration:
            configuration = get_typed_value(configuration, targettype="dict")
            configuration["in_dp_id"] = in_dp_id

        headers = self._get_op_headers(row)

        # Create and start the workflow
        workflow_client.create_data_process_workflow(
            workflow_definition_id=workflow_def_id,
            input_data_product_id=in_dp_id, persist_workflow_data_product=get_typed_value(row["persist_data"], targettype="bool"),
            configuration=configuration, timeout=30,
            headers=headers)

    def _load_Deployment(self,row):
        constraints = self._get_constraints(row, type='Deployment')
        coordinate_name = row['coordinate_system']
        context_type = row['context_type']

        context = IonObject(context_type)


        deployment_id = self._basic_resource_create(row, "Deployment", "d/",
                                             "observatory_management", "create_deployment",
                                             constraints=constraints, constraint_field='constraint_list',
                                             set_attributes={"coordinate_reference_system": self.resource_ids[coordinate_name] if coordinate_name else None,
                                                             "context": context})

        device_id = self.resource_ids[row['device_id']]
        site_id = self.resource_ids[row['site_id']]

        oms = self._get_service_client("observatory_management")
        ims = self._get_service_client("instrument_management")

        headers = self._get_op_headers(row)

        oms.deploy_instrument_site(site_id, deployment_id, headers=headers)
        ims.deploy_instrument_device(device_id, deployment_id, headers=headers)

        if get_typed_value(row['activate'], targettype="bool"):
            oms.activate_deployment(deployment_id, headers=headers)
<|MERGE_RESOLUTION|>--- conflicted
+++ resolved
@@ -223,11 +223,7 @@
         op = config.get("op", None)
 
         # Additional parameters
-<<<<<<< HEAD
-        self.path = self.CFG.get("path", None) or TESTED_DOC # handle case where path is explicitly set to None
-=======
-        self.path = config.get("path", TESTED_DOC)
->>>>>>> d8377308
+        self.path = config.get("path", None) or TESTED_DOC # handle case where path is explicitly set to None
         if self.path=='master':
             self.path = MASTER_DOC
         self.attachment_path = config.get("attachments", self.path + '/attachments')
@@ -1995,26 +1991,10 @@
             raise iex.BadRequest('External dataset %s has too many contacts (should be 1)' % row[COL_ID])
         contact = contacts[0] if len(contacts)==1 else None
         institution = self._create_object_from_row("Institution", row, "i/")
-<<<<<<< HEAD
 
         self._basic_resource_create(row, "ExternalDataProvider", "p/",
             "data_acquisition_management", "create_external_data_provider",
             set_attributes=dict(institution=institution, contact=contact))
-
-#        provider = IonObject(RT.ExternalDataProvider, name=row["name"], description=row["description"], lcstate=row["lcstate"],
-#            institution=institution, contact=contact, alt_ids=['PRE:'+row[COL_ID]])
-#        id = self._get_service_client('data_acquisition_management').create_external_data_provider(external_data_provider=provider)
-#        provider._id = id
-#        self._register_id(row['ID'], id, provider)
-=======
-        provider = self._create_object_from_row(RT.ExternalDataProvider, row, prefix='p/')
-        provider.alt_ids = ['PRE:'+row[COL_ID]]
-        provider.contact = contact
-        provider.institution = institution
-        id = self._get_service_client('data_acquisition_management').create_external_data_provider(external_data_provider=provider)
-        provider._id = id
-        self._register_id(row['ID'], id, provider)
->>>>>>> d8377308
 
     def _load_ExternalDatasetModel(self, row):
         # ID, lcstate, name, description, dataset_type
@@ -2295,12 +2275,6 @@
             res_obj.geospatial_coordinate_reference_system = self.resource_ids[gcrs_id]
         res_obj.spatial_domain = sdom.dump()
         res_obj.temporal_domain = tdom.dump()
-        # HACK: cannot parse CSV value directly when field defined as "list"
-        # need to evaluate as simplelist instead and add to object explicitly
-<<<<<<< HEAD
-#        res_obj.available_formats = get_typed_value(row['available_formats'], targettype="simplelist")
-=======
->>>>>>> d8377308
 
         headers = self._get_op_headers(row)
 
