--- conflicted
+++ resolved
@@ -643,24 +643,12 @@
 
     def _load_StreamDefinition(self, row):
         res_obj = self._create_object_from_row("StreamDefinition", row, "sdef/")
-<<<<<<< HEAD
-        sd_module = row["StreamContainer_module"]
-        sd_method = row["StreamContainer_method"]
-        sd_pdict_name = row["StreamContainer_pdict_name"]
-        creator_func = named_any("%s.%s" % (sd_module, sd_method))
-        sd_container = creator_func()
-        dset_mgmt = self._get_service_client("dataset_management")
-        pdict_id = dset_mgmt.read_parameter_dictionary_by_name(sd_pdict_name, id_only=True)
-        svc_client = self._get_service_client("pubsub_management")
-        res_id = svc_client.create_stream_definition( name=res_obj.name, parameter_dictionary_id=pdict_id, description=res_obj.description)
-=======
 #        sd_module = row["StreamContainer_module"]
 #        sd_method = row["StreamContainer_method"]
         pname = row["param_dict_name"]
         parameter_dictionary = get_param_dict(pname)
         svc_client = self._get_service_client("pubsub_management")
         res_id = svc_client.create_stream_definition(name=res_obj.name, parameter_dictionary=parameter_dictionary.dump())
->>>>>>> 781c479c
         self._register_id(row[self.COL_ID], res_id)
 
     def _load_PlatformDevice(self, row):
