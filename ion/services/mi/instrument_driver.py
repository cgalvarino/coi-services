#!/usr/bin/env python

"""
@package ion.services.mi.instrument_driver Instrument driver structures
@file ion/services/mi/instrument_driver.py
@author Steve Foley
@author Edward Hunter
@brief Instrument driver classes that provide structure towards interaction
with individual instruments in the system.
"""

__author__ = 'Steve Foley'
__license__ = 'Apache 2.0'

import logging
from ion.services.mi.common import BaseEnum
from ion.services.mi.common import InstErrorCode
<<<<<<< HEAD
from ion.services.mi.exceptions import InstrumentConnectionException 
from ion.services.mi.exceptions import RequiredParameterException 
from ion.services.mi.common import DEFAULT_TIMEOUT

mi_logger = logging.getLogger('mi_logger')

=======
from ion.services.mi.exceptions import RequiredParameterException
from ion.services.mi.exceptions import InvalidChannelException
from ion.services.mi.common import DEFAULT_TIMEOUT

import logging
#import ion.services.mi.mi_logger
mi_logger = logging.getLogger('mi_logger')


>>>>>>> 8edb5b45
class DriverChannel(BaseEnum):
    """Common channels for all sensors. Driver subclasses contain a subset."""
    INSTRUMENT = 'CHANNEL_INSTRUMENT'
    CTD = 'CHANNEL_CTD'
    ALL = 'CHANNEL_ALL'

class DriverCommand(BaseEnum):
    """Common driver commands
    
    Commands and events should have unique strings that either indicate
    something or can be used in some other rational fashion."""
    
    ACQUIRE_SAMPLE = 'DRIVER_CMD_ACQUIRE_SAMPLE'
    START_AUTO_SAMPLING = 'DRIVER_CMD_START_AUTO_SAMPLING'
    STOP_AUTO_SAMPLING = 'DRIVER_CMD_STOP_AUTO_SAMPLING'
    TEST = 'DRIVER_CMD_TEST'
    CALIBRATE = 'DRIVER_CMD_CALIBRATE'
    RESET = 'DRIVER_CMD_RESET'
    GET = 'DRIVER_CMD_GET'
    SET = 'DRIVER_CMD_SET'
    GET_STATUS = 'DRIVER_CMD_GET_STATUS'
    GET_METADATA = 'DRIVER_CMD_GET_METADATA'
    UPDATE_PARAMS = 'DRIVER_CMD_UPDATE_PARAMS'
    TEST_ERRORS = 'DRIVER_CMD_TEST_ERRORS'    


class DriverState(BaseEnum):
    """Common driver state enum"""
    
    UNCONFIGURED = 'DRIVER_STATE_UNCONFIGURED'
    DISCONNECTED = 'DRIVER_STATE_DISCONNECTED'
    CONNECTING = 'DRIVER_STATE_CONNECTING'
    DISCONNECTING = 'DRIVER_STATE_DISCONNECTING'
    CONNECTED = 'DRIVER_STATE_CONNECTED'
    ACQUIRE_SAMPLE = 'DRIVER_STATE_ACQUIRE_SAMPLE'
    UPDATE_PARAMS = 'DRIVER_STATE_UPDATE_PARAMS'
    SET = 'DRIVER_STATE_SET'
    AUTOSAMPLE = 'DRIVER_STATE_AUTOSAMPLE'
    TEST = 'DRIVER_STATE_TEST'
    CALIBRATE = 'DRIVER_STATE_CALIBRATE'
    DETACHED = 'DRIVER_STATE_DETACHED'
    COMMAND = 'DRIVER_STATE_COMMAND'

class DriverEvent(BaseEnum):
    """Common driver event enum
    
    Commands and events should have unique strings that either indicate
    something or can be used in some other rational fashion."""
    
    CONFIGURE = 'DRIVER_EVENT_CONFIGURE'
    INITIALIZE = 'DRIVER_EVENT_INITIALIZE'
    CONNECT = 'DRIVER_EVENT_CONNECT'
    CONNECTION_COMPLETE = 'DRIVER_EVENT_CONNECTION_COMPLETE'
    CONNECTION_FAILED = 'DRIVER_EVENT_CONNECTION_FAILED'
    CONNECTION_LOST = 'DRIVER_CONNECTION_LOST'
    DISCONNECT = 'DRIVER_EVENT_DISCONNECT'
    DISCONNECT_COMPLETE = 'DRIVER_EVENT_DISCONNECT_COMPLETE'
    DISCONNECT_FAILED = 'DRIVER_EVENT_DISCONNECT_FAILED'
    PROMPTED = 'DRIVER_EVENT_PROMPTED'
    DATA_RECEIVED = 'DRIVER_EVENT_DATA_RECEIVED'
    COMMAND_RECEIVED = 'DRIVER_EVENT_COMMAND_RECEIVED'
    RESPONSE_TIMEOUT = 'DRIVER_EVENT_RESPONSE_TIMEOUT'
    SET = 'DRIVER_EVENT_SET'
    GET = 'DRIVER_EVENT_GET'
    EXECUTE = 'DRIVER_EVENT_EXECUTE'
    ACQUIRE_SAMPLE = 'DRIVER_EVENT_ACQUIRE_SAMPLE'
    START_AUTOSAMPLE = 'DRIVER_EVENT_START_AUTOSAMPLE'
    STOP_AUTOSAMPLE = 'DRIVER_EVENT_STOP_AUTOSAMPLE'
    TEST = 'DRIVER_EVENT_TEST'
    STOP_TEST = 'DRIVER_EVENT_STOP_TEST'
    CALIBRATE = 'DRIVER_EVENT_CALIBRATE'
    RESET = 'DRIVER_EVENT_RESET'
    ENTER = 'DRIVER_EVENT_ENTER'
    EXIT = 'DRIVER_EVENT_EXIT'
    ATTACH = 'DRIVER_EVENT_ATTACH'
    DETACH = 'DRIVER_EVENT_DETACH'
    UPDATE_PARAMS = 'DRIVER_EVENT_UPDATE_PARAMS'
    

class DriverStatus(BaseEnum):
    """Common driver status enum"""
    
    DRIVER_VERSION = 'DRIVER_STATUS_DRIVER_VERSION'
    DRIVER_STATE = 'DRIVER_STATUS_DRIVER_STATE'
    OBSERVATORY_STATE = 'DRIVER_STATUS_OBSERVATORY_STATE'
    DRIVER_ALARMS = 'DRIVER_STATUS_DRIVER_ALARMS'
    ALL = 'DRIVER_STATUS_ALL'


class DriverParameter(BaseEnum):
    """Common driver parameter enum"""
    
    ALL = 'DRIVER_PARAMETER_ALL'


class ObservatoryState(BaseEnum):
    """The status of a device in observatory mode"""
    
    NONE = 'OBSERVATORY_STATUS_NONE'
    STANDBY = 'OBSERVATORY_STATUS_STANDBY'
    STREAMING = 'OBSERVATORY_STATUS_STREAMING'
    TESTING = 'OBSERVATORY_STATUS_TESTING'
    CALIBRATING = 'OBSERVATORY_STATUS_CALIBRATING'
    UPDATING = 'OBSERVATORY_STATUS_UPDATING'
    ACQUIRING = 'OBSERVATORY_STATUS_ACQUIRING'
    UNKNOWN = 'OBSERVATORY_STATUS_UNKNOWN'

"""
TODO:
Do we want timeouts in the driver interface. timeout=DEFAULT_TIMEOUT.
How would we provide such behavior?
"""

class InstrumentDriver(object):
    """The base instrument driver class
    
    This is intended to be extended where necessary to provide a coherent
    driver for interfacing between the instrument and the instrument agent.
    Think of this class as encapsulating the session layer of the instrument
    interaction.
    
    @see https://confluence.oceanobservatories.org/display/syseng/CIAD+SA+SV+Instrument+Driver+Interface
    """

    def __init__(self, evt_callback):

        # Instrument channel dict.
        # A dictionary of channel-name keys and channel protocol object values.
        # We need to change this to protocol or connection name, rather than channel.
        self.channels = {}
        """@todo clean this up as chan_map gets used more"""
        
        self.chan_map = {}
        """The channel to protocol mapping"""
        
        self.send_event = evt_callback
        """The callback method that the protocol uses to alert the driver to
        events"""
        
        self.instrument_commands = None
        """A BaseEnum-derived class of the acceptable commands"""
        
        self.instrument_parameters = None
        """A BaseEnum-derived class of the acceptable parameters"""
    
        self.instrument_channels = None
        """A BaseEnum-derived class of the acceptable channels"""
        
        self.instrument_errors = None
        """A BaseEnum-derived class of the acceptable errors"""
        
        self.instrument_states = None
        """A BaseEnum-derived class of the acceptable channel states"""
        
        self.instrument_active_states = []
        """A list of the active states found in the BaseEnum-derived state
        class"""
        
        # Below are old members with comments from EH.
        #
        # Protocol will create and own the connection it fronts.
        #self.instrument_connection = None
        #"""An object for manipulating connect and disconnect to an instrument"""
        # This is the self.channels member above. Change name. A dict of protocols.
        #self.instrument_protocol = None
        #"""The instrument-specific protocol object"""
        # This is supplied by the driver process that contains and creates the driver.
        #self.instrument_comms_method = None
        #"""The communications method formatting object"""
        # Probably an enum class with execute commands that are possible.
        #self.instrument_commands = None
        #"""The instrument-specific command list"""
        # Ditch this.
        #self.instrument_metadata_parameters = None
        #"""The instrument-specific metadata parameter list"""
        # To be added. A dictionary or class that knows how to match, parse and format all of its params.
        #self.instrument_parameters = None
        #"""The instrument-specific parameter list"""
        # TBD.
        #self.instrument_channels = None
        #"""The instrument-specific channel list"""
        # Why bother, make errors draw from the common list.
        #self.instrument_errors = None
        #"""The instrument-specific error list"""
        # This should return the instrument commands enum values
        #self.instrument_capabilities = None
        #"""The instrument-specific capabilities list"""
        # TBD.
        #self.instrument_status = None
        #"""The instrument-specific status list"""
        
        # Do we need this also? Just use simple harmonizing logic
        # at driver level if there are multiple connections. If one connection,
        # one state machine.
        # Setup the state machine
        """
        self.driver_fsm = FSM(DriverState.UNCONFIGURED)
        self.driver_fsm.add_transition(DriverEvent.CONFIGURE,
                                       DriverState.UNCONFIGURED,
                                       action=self._handle_configure,
                                       next_state=DriverState.DISCONNECTED)
        self.driver_fsm.add_transition(DriverEvent.INITIALIZE,
                                       DriverState.DISCONNECTED,
                                       action=self._handle_initialize,
                                       next_state=DriverState.UNCONFIGURED)        
        self.driver_fsm.add_transition(DriverEvent.DISCONNECT_FAILED,
                                       DriverState.DISCONNECTING,
                                       action=self._handle_disconnect_failure,
                                       next_state=DriverState.CONNECTED) 
        self.driver_fsm.add_transition(DriverEvent.DISCONNECT_COMPLETE,
                                       DriverState.DISCONNECTING,
                                       action=self._handle_disconnect_success,
                                       next_state=DriverState.DISCONNECTED) 
        self.driver_fsm.add_transition(DriverEvent.DISCONNECT,
                                       DriverState.CONNECTED,
                                       action=self._handle_disconnect,
                                       next_state=DriverState.DISCONNECTING) 
        self.driver_fsm.add_transition(DriverEvent.CONNECT,
                                       DriverState.DISCONNECTED,
                                       action=self._handle_connect,
                                       next_state=DriverState.CONNECTING) 
        self.driver_fsm.add_transition(DriverEvent.CONNECTION_COMPLETE,
                                       DriverState.CONNECTING,
                                       action=self._handle_connect_success,
                                       next_state=DriverState.CONNECTED) 
        self.driver_fsm.add_transition(DriverEvent.CONNECTION_FAILED,
                                       DriverState.CONNECTING,
                                       action=self._handle_connect_failed,
                                       next_state=DriverState.DISCONNECTED) 
        self.driver_fsm.add_transition(DriverEvent.START_AUTOSAMPLE,
                                       DriverState.CONNECTED,
                                       action=self._handle_start_autosample,
                                       next_state=DriverState.AUTOSAMPLE) 
        self.driver_fsm.add_transition(DriverEvent.STOP_AUTOSAMPLE,
                                       DriverState.AUTOSAMPLE,
                                       action=self._handle_stop_autosample,
                                       next_state=DriverState.CONNECTED) 
        self.driver_fsm.add_transition(DriverEvent.CONNECTION_LOST,
                                       DriverState.AUTOSAMPLE,
                                       action=self._handle_connection_lost,
                                       next_state=DriverState.DISCONNECTED) 
        self.driver_fsm.add_transition(DriverEvent.CONNECTION_LOST,
                                       DriverState.CONNECTED,
                                       action=self._handle_connection_lost,
                                       next_state=DriverState.DISCONNECTED) 
        
        self.driver_fsm.add_transition(DriverEvent.DATA_RECEIVED,
                                       DriverState.CONNECTED,
                                       action=self._handle_data_received,
                                       next_state=DriverState.CONNECTED)
        self.driver_fsm.add_transition(DriverEvent.DATA_RECEIVED,
                                       DriverState.AUTOSAMPLE,
                                       action=self._handle_data_received,
                                       next_state=DriverState.AUTOSAMPLE)
        self.driver_fsm.add_transition(DriverEvent.GET,
                                       DriverState.CONNECTED,
                                       action=self._handle_get,
                                       next_state=DriverState.CONNECTED) 
        self.driver_fsm.add_transition(DriverEvent.SET,
                                       DriverState.CONNECTED,
                                       action=self._handle_set,
                                       next_state=DriverState.CONNECTED) 
        self.driver_fsm.add_transition(DriverEvent.ACQUIRE_SAMPLE,
                                       DriverState.CONNECTED,
                                       action=self._handle_acquire_sample,
                                       next_state=DriverState.CONNECTED) 
        self.driver_fsm.add_transition(DriverEvent.TEST,
                                       DriverState.CONNECTED,
                                       action=self._handle_test,
                                       next_state=DriverState.CONNECTED) 
        self.driver_fsm.add_transition(DriverEvent.CALIBRATE,
                                       DriverState.CONNECTED,
                                       action=self._handle_calibrate,
                                       next_state=DriverState.CONNECTED) 

        self.driver_fsm.add_transition_catch(DriverEvent.RESET,
                                       action=self._handle_reset,
                                       next_state=DriverState.UNCONFIGURED)    
        """
        
    ########################################################################
    # Channel connection interface.
    ########################################################################
    
    def initialize(self, channels, *args, **kwargs):
        """
        Return a device channel to an unconnected, unconfigured state.
        @param channels List of channel names to initialize.
        @param timeout Number of seconds before this operation times out
        """
        pass

    def configure(self, configs, *args, **kwargs):
        """
        Configure the driver for communications with an instrument channel.
        @param config A dict containing channel name keys, with
        dict values containing the comms configuration for the named channel.
        @param timeout Number of seconds before this operation times out        
        """
        pass        
        
    def connect(self, channels, *args, **kwargs):
        """
        Establish communications with a device channel.
        @param channels List of channel names to connect.
        @param timeout Number of seconds before this operation times out
        """
        pass
    
    def disconnect(self, channels, *args, **kwargs):
        """
        Disconnect communications with a device channel.
        @param channels List of channel names to disconnect.
        @param timeout Number of seconds before this operation times out
        
        """
        pass

    def detach(self, channels, *args, **kwargs):
        """
        Disconnect communications with a device channel.
        @param channels List of channel names to disconnect.
        @param timeout Number of seconds before this operation times out
        """
        pass

    ########################################################################
    # Channel command interface.
    ########################################################################

    def get(self, params, *args, **kwargs):
        """
        Gets the value of the requested parameters. The general form of
        params should be a list of tuples (c,p) where c and p are channels
        and parameters in the self.instrument_channels and
        self.instrument_parameters lists respectively.
        """
        (result, valid_params) = self._check_get_args(params)

        if mi_logger.isEnabledFor(logging.DEBUG):
            mi_logger.debug("result=%s  valid_params=%s" %
                            (str(result), str(valid_params)))

        for (channel, parameters) in valid_params:
            proto = self.chan_map[channel]
            # ask channel's protocol to get the values for these parameters:
            proto_result = proto.get(parameters, *args, **kwargs)
            for parameter in parameters:
                result[(channel, parameter)] = proto_result[parameter]

        return result

    def set(self, params, *args, **kwargs):
        """
        Sets parameters in this driver.

        @param params A dict of (c,p):v entries where c and p are channels and
        parameters in the self.instrument_channels and
        self.instrument_parameters lists respectively,
        and v is the desired value for such (c,p) pair. For example:
          {
            ("MyChannel.CHAN1", MyParam.PARAM1): 123,
            ("MyChannel.CHAN1", MyParam.PARAM4): 456,
            ("MyChannel.CHAN3", MyParam.PARAM5): 789,
          }
        """
        (result, valid_params) = self._check_set_args(params)

        if mi_logger.isEnabledFor(logging.DEBUG):
            mi_logger.debug("result=%s  valid_params=%s" %
                            (str(result), str(valid_params)))

        for channel in valid_params:
            parameters = valid_params[channel]
            proto = self.chan_map[channel]
            # ask channel's protocol to set the values for these parameters:
            proto_result = proto.set(parameters, *args, **kwargs)
            for parameter in parameters.keys():
                result[(channel, parameter)] = proto_result[parameter]

        return result

    def execute_acquire_sample(self, channels, *args, **kwargs):
        """
        """
        pass

    def execute_start_autosample(self, channels, *args, **kwargs):
        """
        """
        pass

    def execute_stop_autosample(self, channels, *args, **kwargs):
        """
        """
        pass

    def execute_test(self, channels, *args, **kwargs):
        """
        """
        pass
    
    def execute_direct(self, channels, *args, **kwargs):
        """
        """
        pass
        
    ################################
    # Announcement callback from protocol
    ################################
    def protocol_callback(self, event):
        """The callback method that the protocol calls when there is some sort
        of event worth notifying the driver about.
        
        @param event The event object from the event service
        @todo Make event a real event object of some sort instead of the hack
        tuple of (DriverAnnouncement enum, any error code, message)
        """
    
    
    ########################################################################
    # TBD.
    ########################################################################    
        
    def get_resource_commands(self):
        """
        Gets the list of (channel, cmd) pairs gathered from all the
        channels in this driver.
        """
        result = []
        for channel in self.get_channels():
            cmds = self.chan_map[channel].get_resource_commands()
            if cmds:
                result.extend([(channel, cmd) for cmd in cmds])
        return result

    def get_resource_params(self):
        """
        Gets the list of (channel, param) pairs gathered from all the
        channels in this driver.
        """
        result = []
        for channel in self.get_channels():
            params = self.chan_map[channel].get_resource_params()
            if params:
                result.extend([(channel, param) for param in params])
        return result

    def get_capabilities(self, channels, *args, **kwargs):
        """
        @param timeout Number of seconds before this operation times out
        """
        pass

    def get_channels(self):
        """
        """
        return self.instrument_channels.list()
    
    def get_active_channels(self):
        """Get a list of channels that are in some form of an active state
        
        @retval a list of channels that are in an active state
        """
        result = []
        chan_state_dict = self.get_current_state([DriverChannel.ALL])
        for chan in chan_state_dict.keys:
            if chan_state_dict[chan] in self.instrument_active_states:
                result.append[chan]
            
        return result
    
    def get_current_state(self, channels=None):
        """Get the current state of the instrument
        
        @param channels A list of the channels of interest, values from the
        specific driver's channel enumeration list. Default is DriverChannel.INSTRUMENT
        @retval result A dict of {channel_name:state}
        @throws RequiredParameterException When a parameter is missing
        """
        if (channels == None):
            channels = DriverChannel.INSTRUMENT
            
        (result, valid_channels) = self._check_channel_args(channels)

        for channel in valid_channels:
            result[channel] = self.chan_map[channel].get_current_state()

        return result
    
    ########################################################################
    # Private helpers.
    ######################################################################## 
    def _check_channel_args(self, channels):
        """Checks the channel arguments that are supplied
        
        They should be:
        a. In the self.instrument_channel enum
        b. Have a specific channel or DriverChannel.ALL or DriverChannel.INSTRUMENT
        @param channels The list of channels that are being checked for validity
        @retval A tuple of dicts. The first element is a dict of invalid
        channel IDs mapped to an INVALID_CHANNEL error code. The second
        element is a list of valid channels. Example:
        ({Channel.BAD_NAME:InstErrorCode.INVALID_CHANNEL},[Channel.CHAN1])
        @throws RequiredParameterException If the arguments are missing or invalid
        """
        valid_channels = []
        invalid_chan_dict = {}
        
        mi_logger.debug("*** channels: %s", channels)
        if (channels == None) or (not isinstance(channels, (list, tuple))):
            raise RequiredParameterException()
            
        elif len(channels) == 0:
            raise RequiredParameterException()
            
        else:
            clist = self.instrument_channels.list()
            
            if DriverChannel.ALL in clist:
                clist.remove(DriverChannel.ALL)
                
            # Expand "ALL" channel keys.
            if DriverChannel.ALL in channels:
                channels = clist
                channels.remove(DriverChannel.INSTRUMENT)
                #channels += clist
                #channels = [c for c in channels if c != DriverChannel.ALL]

            # Make unique
            channels = list(set(channels))

            # Separate valid and invalid channels.
            for c in channels:
                if c in clist:
                    valid_channels.append(c)
                else:
                    invalid_chan_dict[c] = InstErrorCode.INVALID_CHANNEL
                        
            #valid_channels = [c for c in channels if c in clist]
            #invalid_channels = [c for c in channels if c not in clist]
            
<<<<<<< HEAD
            # Build result dict with invalid entries.
            #for c in invalid_channels:
            #    invalid_chan_dict[c] = InstErrorCode.INVALID_CHANNEL
=======
            # Build invalid_chan_dict with invalid entries.
            for c in invalid_channels:
                invalid_chan_dict[c] = InstErrorCode.INVALID_CHANNEL
>>>>>>> 8edb5b45
                
            mi_logger.debug("*** bad: %s, good: %s", invalid_chan_dict, valid_channels)
        return (invalid_chan_dict, valid_channels)

    def _check_get_args(self, params):
        """
        Checks the params arguments that are supplied.

        @param params A list of tuples (c,p) where c and p are channels and
        parameters in the self.instrument_channels and
        self.instrument_parameters lists respectively.

        @retval A tuple (result, valid_params) where:

        result: an empty dict if the given params arguments is valid;
        otherwise something like:
          { ("bad_channel", "whatever") : InstErrorCode.INVALID_CHANNEL }

        valid_params: a list of tuples (c,pp) where pp is the list of
        parameters associated to channel c in the given params argument,
        for example:
          [ ("MyChannel.CHAN1", [MyParam.PARAM1, MyParam.PARAM4]),
            ("MyChannel.CHAN3", [MyParam.PARAM5]),
          ]
        The list-per-channel allows the caller to pass such list of params in
        one single invocation to the corresponding protocol operation.
        """

        if params == None or not isinstance(params, (list, tuple)):
            raise RequiredParameterException()

        if len(params) == 0:
            raise RequiredParameterException()

        # my list of params excluding ALL
        plist = [p for p in self.instrument_parameters.list() if p !=
                DriverParameter.ALL]

        # my list of channels excluding ALL
        clist = [c for c in self.instrument_channels.list() if c !=
                DriverChannel.ALL]

        # Expand and remove "ALL" channel specifiers.
        params += [(c, parameter) for (channel, parameter) in params
            if channel == DriverChannel.ALL for c in clist]
        params = [(c, p) for (c, p) in params if c != DriverChannel.ALL]

        # Expand and remove "ALL" parameter specifiers.
        params += [(channel, p) for (channel, parameter) in params
            if parameter == DriverParameter.ALL for p in plist]
        params = [(c, p) for (c, p) in params if p != DriverParameter.ALL]

        # Make list unique.
        params = list(set(params))

        # Separate invalid params.
        invalid_params = [(c, p) for (c, p) in params if c in clist and p not in plist]
        invalid_channels = [(c, p) for (c, p) in params if c not in clist]

        # get valid params:
        chan_params_map = {}
        for (c, p) in params:
            if c in clist and p in plist:
                pp = chan_params_map.get(c, [])
                pp.append(p)
                chan_params_map[c] = pp
        valid_params = chan_params_map.items()

        # Build result
        result = {}
        for (c, p) in invalid_params:
            result[(c, p)] = InstErrorCode.INVALID_PARAMETER
        for (c, p) in invalid_channels:
            result[(c, p)] = InstErrorCode.INVALID_CHANNEL

        return (result, valid_params)

    def _check_set_args(self, params):
        """
        Checks the params arguments that are supplied.

        @param params A dict of (c,p):v entries where c and p are channels and
        parameters in the self.instrument_channels and
        self.instrument_parameters lists respectively,
        and v is the desired value for such (c,p) pair. For example:
          {
            ("MyChannel.CHAN1", MyParam.PARAM1): 123,
            ("MyChannel.CHAN1", MyParam.PARAM4): 456,
            ("MyChannel.CHAN3", MyParam.PARAM5): 789,
          }

        @retval A tuple (result, valid_params) where:

        result: an empty dict if the given params arguments is valid;
        otherwise something like:
          { ("bad_channel", "whatever") : InstErrorCode.INVALID_CHANNEL }

        valid_params: a dict of c:pp entries where pp is the dict of p:v
        entries for each parameter p and desired value v associated to channel
        c in the given params argument,
        for example:
          { "MyChannel.CHAN1": {MyParam.PARAM1: 123, MyParam.PARAM4: 456},
            "MyChannel.CHAN3": {MyParam.PARAM5: 789},
          }
        The dict-per-channel allows the caller to pass such dict in
        one single invocation to the corresponding protocol operation.
        """
        #
        # NOTE: validation of values NOT done here; that can be a protocol's
        # responsibility.
        #

        if params == None or not isinstance(params, dict):
            raise RequiredParameterException()

        if len(params) == 0:
            raise RequiredParameterException()

        # my list of params excluding ALL
        plist = [p for p in self.instrument_parameters.list() if p !=
                DriverParameter.ALL]

        # my list of channels excluding ALL
        clist = [c for c in self.instrument_channels.list() if c !=
                DriverChannel.ALL]

        result = {}

        # c_map = { c: [(p1,v1), (p2,v2)...], ... }, will help check for
        # duplicate parameters per channel
        c_map = {}
        for (channel, param) in params.keys():
            value = params[(channel, param)]

            if param == DriverParameter.ALL:
                params_for_channels = plist
            elif not param in plist:
                result[(channel, param)] = InstErrorCode.INVALID_PARAMETER
                continue
            else:
                params_for_channels = [param]

            if channel == DriverChannel.ALL:
                channels = clist
            elif not channel in clist:
                result[(channel, param)] = InstErrorCode.INVALID_CHANNEL
                continue
            else:
                channels = [channel]

            for c in channels:
                # update the list for each channel in this pass:
                pp = c_map.get(c, [])
                for p in params_for_channels:
                    pp.append((p, value))
                c_map[c] = pp

        # finally, while checking for duplicate parameters-per-channel,
        # construct valid_params based on c_map, but this time with a
        # dict for each channel:
        # valid_params = { c: {p1:v1, p2:v2, ...}, ... }
        valid_params = {}
        for c in c_map.keys():
            # check for any duplicate parameters per channel:
            pp = c_map[c]
            ps, vs = zip(*pp)
            if len(ps) > len(set(ps)):
                # pick any of the duplicate parameters to report error:
                dups = list(ps)
                for p in list(set(ps)):
                    dups.remove(p)
                bad_param = dups[0]
                result[(c, bad_param)] = InstErrorCode.DUPLICATE_PARAMETER
            else:
                pv_dict = {}
                for (p, v) in pp:
                    pv_dict[p] = v
                valid_params[c] = pv_dict

        return (result, valid_params)

    ######################
    # State change handlers
    #######################
    #def _handle_configure(self):
    #    """State change handler"""
    #
    #def _handle_initialize(self):
    #    """State change handler"""
    #
    #def _handle_disconnect_failure(self):
    #    """State change handler"""
    #
    #def _handle_disconnect_success(self):
    #    """State change handler"""
    #
    #def _handle_disconnect(self):
    #    """State change handler"""
    #
    #def _handle_connect(self):
    #    """State change handler"""
    #
    #def _handle_connect_success(self):
    #    """State change handler"""
    #
    #def _handle_connect_failed(self):
    #    """State change handler"""
    #
    #def _handle_start_autosample(self):
    #    """State change handler"""
    #
    #def _handle_stop_autosample(self):
    #    """State change handler"""
    #
    #def _handle_connection_lost(self):
    #    """State change handler"""
    #
    #def _handle_reset(self):
    #    """State change handler"""
    #
    #def _handle_handle_data_received(self):
    #    """State change handler"""
    #    
    #def _handle_handle_get(self):
    #    """State change handler"""
    #    
    #def _handle_handle_set(self):
    #    """State change handler"""
    #
    #def _handle_handle_acquire_sample(self):
    #    """State change handler"""
    #    
    #def _handle_handle_test(self):
    #    """State change handler"""
    #
    #def _handle_handle_calibrate(self):
    #    """State change handler"""  <|MERGE_RESOLUTION|>--- conflicted
+++ resolved
@@ -15,24 +15,12 @@
 import logging
 from ion.services.mi.common import BaseEnum
 from ion.services.mi.common import InstErrorCode
-<<<<<<< HEAD
 from ion.services.mi.exceptions import InstrumentConnectionException 
 from ion.services.mi.exceptions import RequiredParameterException 
 from ion.services.mi.common import DEFAULT_TIMEOUT
 
 mi_logger = logging.getLogger('mi_logger')
 
-=======
-from ion.services.mi.exceptions import RequiredParameterException
-from ion.services.mi.exceptions import InvalidChannelException
-from ion.services.mi.common import DEFAULT_TIMEOUT
-
-import logging
-#import ion.services.mi.mi_logger
-mi_logger = logging.getLogger('mi_logger')
-
-
->>>>>>> 8edb5b45
 class DriverChannel(BaseEnum):
     """Common channels for all sensors. Driver subclasses contain a subset."""
     INSTRUMENT = 'CHANNEL_INSTRUMENT'
@@ -542,7 +530,6 @@
         valid_channels = []
         invalid_chan_dict = {}
         
-        mi_logger.debug("*** channels: %s", channels)
         if (channels == None) or (not isinstance(channels, (list, tuple))):
             raise RequiredParameterException()
             
@@ -571,21 +558,7 @@
                     valid_channels.append(c)
                 else:
                     invalid_chan_dict[c] = InstErrorCode.INVALID_CHANNEL
-                        
-            #valid_channels = [c for c in channels if c in clist]
-            #invalid_channels = [c for c in channels if c not in clist]
-            
-<<<<<<< HEAD
-            # Build result dict with invalid entries.
-            #for c in invalid_channels:
-            #    invalid_chan_dict[c] = InstErrorCode.INVALID_CHANNEL
-=======
-            # Build invalid_chan_dict with invalid entries.
-            for c in invalid_channels:
-                invalid_chan_dict[c] = InstErrorCode.INVALID_CHANNEL
->>>>>>> 8edb5b45
                 
-            mi_logger.debug("*** bad: %s, good: %s", invalid_chan_dict, valid_channels)
         return (invalid_chan_dict, valid_channels)
 
     def _check_get_args(self, params):
