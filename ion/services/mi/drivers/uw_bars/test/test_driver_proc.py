--- conflicted
+++ resolved
@@ -29,24 +29,15 @@
 
 from ion.services.mi.drivers.uw_bars.common import BarsChannel
 from ion.services.mi.drivers.uw_bars.common import BarsParameter
-<<<<<<< HEAD
-
 from ion.services.mi.mi_logger import mi_logger
 log = mi_logger
-=======
 """
->>>>>>> 47d3afe7
 
 import unittest
 from nose.plugins.attrib import attr
 
 @attr('UNIT', group='mi')
-<<<<<<< HEAD
 class BarsDriverTest(BarsTestCase):
-=======
-@unittest.skip('Need to align.')
-class BarsDriverTest(PyonBarsTestCase):
->>>>>>> 47d3afe7
     """
     Tests involving ZMQ driver process and ZMQ client.
     """
