--- conflicted
+++ resolved
@@ -120,10 +120,7 @@
 
     @attr('LOCOINT')
     @attr('SMOKE')
-<<<<<<< HEAD
-=======
     #@unittest.skip("in progress")
->>>>>>> 5329180f
     @unittest.skipIf(os.getenv('CEI_LAUNCH_TEST', False),'Not integrated for CEI')
     def test_transform_workflow(self):
 
