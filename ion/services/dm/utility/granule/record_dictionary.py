--- conflicted
+++ resolved
@@ -331,18 +331,10 @@
             try:
                 pfv = get_value_class(ptype, self.domain)
                 pfv._pval_callback = self._pval_callback
-                retval = pfv[:]
-                return retval
+                return pfv[:]
             except ParameterFunctionException:
-<<<<<<< HEAD
                 log.info('failed to get parameter function field: %s (%s)', name, self._pdict.keys(), exc_info=True)
-=======
-                from traceback import format_exc
-                log.debug(format_exc())
->>>>>>> 20c798d5
-                return None
-        else:
-            return None
+        return None
 
     def iteritems(self):
         """ D.iteritems() -> an iterator over the (key, value) items of D """
