#!/usr/bin/env python
'''
@author Luke Campbell <LCampbell at ASAScience dot com>
@file ion/services/dm/utility/test/test_types.py
@date Fri Jan 18 10:45:05 EST 2013
'''

from pyon.util.unit_test import PyonTestCase
from pyon.util.int_test import IonIntegrationTestCase
from nose.plugins.attrib import attr

from ion.services.dm.utility.types import TypesManager
from ion.services.dm.utility.granule import RecordDictionaryTool
from coverage_model.parameter import ParameterContext, ParameterDictionary
from coverage_model.parameter_values import get_value_class
from coverage_model.coverage import SimpleDomainSet

from interface.services.dm.ipubsub_management_service import PubsubManagementServiceClient
from interface.services.dm.idataset_management_service import DatasetManagementServiceClient
from interface.services.dm.idata_retriever_service import DataRetrieverServiceClient
from interface.services.sa.idata_product_management_service import DataProductManagementServiceClient
from ion.services.dm.utility.granule_utils import time_series_domain
from pyon.ion.stream import StandaloneStreamPublisher

from interface.objects import DataProduct
from coverage_model import ArrayType, QuantityType, ConstantRangeType, RecordType, ConstantType, CategoryType, create_guid, CRS, AxisTypeEnum, GridDomain, GridShape, MutabilityEnum, SimplexCoverage, ParameterFunctionType, NumexprFunction

from udunitspy.udunits2 import UdunitsError

import numpy as np
import gevent
import shutil


@attr('UNIT')
class TestTypes(PyonTestCase):
    def setUp(self):
        PyonTestCase.setUp(self)
        self.types_manager = TypesManager(None,None,None)
    
    def get_context(self, ptype, encoding, fill_value, codeset=None):
        ptype = self.types_manager.get_parameter_type(ptype, encoding, codeset)
        context = ParameterContext(name='test', param_type=ptype)
        context.fill_value = self.types_manager.get_fill_value(fill_value, encoding, ptype)
        return context

    def get_pval(self, context):
        return get_value_class(context.param_type, SimpleDomainSet((20,)))

    def rdt_to_granule(self, context, value_array, comp_val=None):
        
        pdict = ParameterDictionary()
        pdict.add_context(context)

        rdt = RecordDictionaryTool(param_dictionary=pdict)
        rdt['test'] = value_array

        granule = rdt.to_granule()
        rdt2 = RecordDictionaryTool.load_from_granule(granule)

        testval = comp_val if comp_val is not None else value_array
        actual = rdt2['test']

        if isinstance(testval, basestring):
            self.assertEquals(testval, actual)
        else:
            np.testing.assert_array_equal(testval, actual)

    def cov_io(self, context, value_array, comp_val=None):
        pdict = ParameterDictionary()
        time = ParameterContext(name='time', param_type=QuantityType(value_encoding=np.float64))
        pdict.add_context(context)
        pdict.add_context(time, True)
        # Construct temporal and spatial Coordinate Reference System objects
        tcrs = CRS([AxisTypeEnum.TIME])
        scrs = CRS([AxisTypeEnum.LON, AxisTypeEnum.LAT])

        # Construct temporal and spatial Domain objects
        tdom = GridDomain(GridShape('temporal', [0]), tcrs, MutabilityEnum.EXTENSIBLE) # 1d (timeline)
        sdom = GridDomain(GridShape('spatial', [0]), scrs, MutabilityEnum.IMMUTABLE) # 0d spatial topology (station/trajectory)

        # Instantiate the SimplexCoverage providing the ParameterDictionary, spatial Domain and temporal Domain
        cov = SimplexCoverage('test_data', create_guid(), 'sample coverage_model', parameter_dictionary=pdict, temporal_domain=tdom, spatial_domain=sdom)
        self.addCleanup(shutil.rmtree, cov.persistence_dir)

        cov.insert_timesteps(len(value_array))
        cov.set_parameter_values('test', tdoa=slice(0,len(value_array)), value=value_array)
        comp_val = comp_val if comp_val is not None else value_array
        testval = cov.get_parameter_values('test')
        try:
            np.testing.assert_array_equal(testval, comp_val)
        except:
            print repr(value_array)
            raise

    def test_quantity_type(self):
        ptype      = 'quantity'
        encodings  = ['int8', 'int16', 'int32', 'int64', 'uint8', 'uint16', 'uint32', 'uint64', 'float32', 'float64']
        fill_value = '9'

        for encoding in encodings:
            context = self.get_context(ptype, encoding, fill_value)
            paramval = self.get_pval(context)
            paramval[:] = np.arange(20)
            self.assertTrue((paramval[:] == np.arange(20)).all())
        self.rdt_to_granule(context, np.arange(20))
        self.cov_io(context, np.arange(20))

    def test_string_type(self):
        ptype      = 'quantity'
        encoding   = 'S8'
        fill_value = 'empty'


        context = self.get_context(ptype, encoding, fill_value)
        paramval = self.get_pval(context)
        
        paramval[:] = [context.fill_value] * 20
        [self.assertEquals(paramval[i], context.fill_value) for i in xrange(20)]
        paramval[:] = ['hi'] * 20
        [self.assertEquals(paramval[i], 'hi') for i in xrange(20)]
        
        ptype      = 'str'
        encoding   = 'vlen'
        fill_value = 'empty'


        context = self.get_context(ptype, encoding, fill_value)
        paramval = self.get_pval(context)
        
        paramval[:] = [context.fill_value] * 20
        [self.assertEquals(paramval[i], context.fill_value) for i in xrange(20)]
        paramval[:] = ['hi'] * 20
        [self.assertEquals(paramval[i], 'hi') for i in xrange(20)]

        self.rdt_to_granule(context, ['hi'] * 20)
        self.cov_io(context, ['hi'] * 20)

    def test_string_arrays(self):
        ptype = 'array<quantity>'
        encoding = 'str'
        fill_value = 'none'
    
        context = self.get_context(ptype, encoding, fill_value)
        paramval = self.get_pval(context)
        
        paramval[:] = [context.fill_value] * 20
        [self.assertEquals(paramval[i], context.fill_value) for i in xrange(20)]
        paramval[:] = ['hi'] * 20
        [self.assertEquals(paramval[i], 'hi') for i in xrange(20)]

        self.rdt_to_granule(context,['hi'] * 20)
        self.cov_io(context, ['hi'] * 20)

    def test_plain_array_type(self):
        ptype      = 'array<quantity>'
        encoding   = ''
        fill_value = 'empty'

        context = self.get_context(ptype, encoding, fill_value)
        paramval = self.get_pval(context)

        paramval[:] = [context.fill_value] * 20
        [self.assertEquals(paramval[i], context.fill_value) for i in xrange(20)]
        paramval[:] = [[1,2,3]] * 20
        [np.testing.assert_array_equal(paramval[i], [1,2,3]) for i in xrange(20)]
        testval = np.array([None] * 20)
        for i in xrange(20):
            testval[i] = [1,2,3]

        self.rdt_to_granule(context, [[1,2,3]] * 20, testval)
        self.cov_io(context, testval)

    def test_array_type(self):
        ptype      = 'array<quantity>'
        encoding   = 'int32'
        fill_value = '-9999'

        context = self.get_context(ptype, encoding, fill_value)
        paramval = self.get_pval(context)

<<<<<<< HEAD
        self.assertEquals(context.param_type.inner_encoding, 'int32')
=======
        self.assertEquals(context.param_type.inner_encoding, np.dtype('int32').str)
>>>>>>> edaace26


        #TODO: Fill value not supported
        #--------------------------------------------------------------------------------
        #paramval[:] = [context.fill_value] * 20
        #[self.assertEquals(paramval[i], context.fill_value) for i in xrange(20)]
        #--------------------------------------------------------------------------------
        paramval[:] = [[1,2,3]] * 20
        np.testing.assert_array_equal(paramval[:], np.array([1,2,3]*20).reshape(20,3))
        # None not supported
        #testval = np.array([None] * 20)
        #for i in xrange(20):
        #    testval[i] = [1,2,3]
        testval = np.array([1,2,3]*20).reshape(20,3)

        self.rdt_to_granule(context, [[1,2,3]] * 20, testval)
        self.cov_io(context, testval)



    def test_category_type(self):
        ptype      = 'category<int8:str>'
        encoding   = 'int8'
        codeset    = '{0: "off", 1: "on"}'
        fill_value = '0'
    
        context = self.get_context(ptype, encoding, fill_value, codeset)
        paramval = self.get_pval(context)
        
        for key in context.param_type.categories:
            self.assertIsInstance(key,np.int8)

        paramval[:] = [None] * 20
        [self.assertEquals(paramval[i], 'off') for i in xrange(20)]

        paramval[:] = [context.fill_value] * 20
        [self.assertEquals(paramval[i], 'off') for i in xrange(20)]

        paramval[:] = [1] * 20
        [self.assertEquals(paramval[i], 'on') for i in xrange(20)]

        self.rdt_to_granule(context, [1] * 20, ['on'] * 20)
        self.cov_io(context, [1]* 20, ['on'] * 20)


    def test_const_str(self):
        ptype      = 'constant<str>'
        encoding   = 'S12'
        fill_value = 'empty'

        context = self.get_context(ptype, encoding, fill_value)
        paramval = self.get_pval(context)
        
        paramval[:] = context.fill_value
        [self.assertEquals(paramval[i], context.fill_value) for i in xrange(20)]

        paramval[:] = 'hi'
        [self.assertEquals(paramval[i], 'hi') for i in xrange(20)]

        long_str = 'this string is too long'

        paramval[0] = long_str
        [self.assertEquals(paramval[i], long_str[:12]) for i in xrange(20)]

        self.rdt_to_granule(context, 'hi')
        self.cov_io(context, 'hi')

    def test_const(self):
        ptype      = 'constant<quantity>'
        encoding   = 'uint8'
        fill_value = '12'

        context = self.get_context(ptype, encoding, fill_value)
        paramval = self.get_pval(context)

        [self.assertEquals(paramval[i], context.fill_value) for i in xrange(20)]

        paramval[:] = 2
        [self.assertEquals(paramval[i], 2) for i in xrange(20)]

        self.rdt_to_granule(context, 2)
        self.cov_io(context, [2])

    def test_boolean(self):
        ptype      = 'boolean'
        encoding   = 'int8'
        fill_value = 'false'

        context = self.get_context(ptype, encoding, fill_value)
        paramval = self.get_pval(context)
        
        paramval[:] = context.fill_value
        [self.assertEquals(paramval[i], context.fill_value) for i in xrange(20)]

        paramval[:] = [1] * 20
        [self.assertTrue(paramval[i]) for i in xrange(20)]

        self.assertEquals(self.types_manager.get_fill_value('true',encoding), 1, ptype)

        self.rdt_to_granule(context, [1] * 20, [True] * 20)
        self.cov_io(context, [1] * 20, [True] * 20)

    
    def test_range_type(self):
        ptype      = 'range<quantity>'
        encoding   = 'int32'
        fill_value = '(-9999, -9998)'

        context = self.get_context(ptype, encoding, fill_value)
        paramval = self.get_pval(context)

        [self.assertEquals(paramval[i], context.fill_value) for i in xrange(20)]
        paramval[:] = (0,1000)
        [self.assertEquals(paramval[i], (0,1000)) for i in xrange(20)]
        testval = np.array([None])
        testval[0] = (0,1000)
        self.rdt_to_granule(context, (0,1000), testval)
        testval = np.array([None]*20)
        for i in xrange(20):
            testval[i] = (0,1000)

        self.cov_io(context, paramval, testval)


    def test_bad_codeset(self):
        ptype      = 'category<int8:str>'
        encoding   = 'int8'
        codeset    = '{{0:"hi"}'

        self.assertRaises(TypeError, self.types_manager.get_parameter_type, ptype, encoding, codeset)

    def test_invalid_str_len(self):
        ptype = 'constant<str>'
        encoding = 'Sfour'
        
        self.assertRaises(TypeError, self.types_manager.get_parameter_type, ptype, encoding)
        
        ptype = 'constant<str>'
        encoding = 'int8'
        
        self.assertRaises(TypeError, self.types_manager.get_parameter_type, ptype, encoding)
        
        ptype = 'quantity'
        encoding = 'Sfour'
        
        self.assertRaises(TypeError, self.types_manager.get_parameter_type, ptype, encoding)

    def test_invalid_range(self):
        ptype    = 'range<str>'
        encoding = ''

        self.assertRaises(TypeError, self.types_manager.get_parameter_type, ptype, encoding)


    def test_str_fill(self):
        ptype      = 'quantity'
        encoding   = 'S8'
        fill_value = 'now'

        context = self.get_context(ptype,encoding,fill_value)
        paramval = self.get_pval(context)
        
        [self.assertEquals(paramval[i], 'now') for i in xrange(20)]

    def test_invalid_fill(self):
        encoding = 'opaque'
        fill_value = 'a'

        self.assertRaises(TypeError, self.types_manager.get_fill_value,fill_value, encoding)

    def test_invalid_range_fill(self):
        ptype = 'range<quantity>'
        encoding = 'int32'
        fill_value = '-9999'

        ptype = self.types_manager.get_parameter_type(ptype,encoding)

        self.assertRaises(TypeError, self.types_manager.get_fill_value,fill_value, encoding, ptype)

    def test_record_type(self):
        ptype = 'record<>'
        encoding = ''
        fill_value = ''

        context = self.get_context(ptype, encoding, fill_value)
        paramval = self.get_pval(context)

        [self.assertEquals(paramval[i], None) for i in xrange(20)]

        paramval[:] = [{0:'a'}] * 20
        [self.assertEquals(paramval[i], {0:'a'}) for i in xrange(20)]

        testval = [{0:'a'}] * 20

        self.rdt_to_granule(context, [{0:'a'}] * 20)
        self.cov_io(context, testval)

    def test_bad_ptype(self):
        self.assertRaises(TypeError, self.types_manager.get_parameter_type, 'flimsy','','')
    
    def test_lookup_value_check(self):
        func = NumexprFunction('f', 'coeff_a * x', ['coeff_a','x'], param_map={'x':'x', 'coeff_a':'coeff_a'})
        func.lookup_values = ['abc123']
        test_context = ParameterContext('test', param_type=ParameterFunctionType(func))

        tm = TypesManager(None,None,None)
        self.assertTrue(tm.has_lookup_value(test_context))
        self.assertEquals(tm.get_lookup_value_ids(test_context), ['abc123'])

    def test_bad_units(self):
        tm = TypesManager(None,None,None)
        self.assertRaises(UdunitsError,tm.get_unit, 'something')
    


@attr('EXHAUSTIVE')
class ExhaustiveParameterTest(IonIntegrationTestCase):
    def setUp(self):
        self.i=0
        self._start_container()
        self.container.start_rel_from_url('res/deploy/r2params.yml')

        self.dataset_management      = DatasetManagementServiceClient()
        self.pubsub_management       = PubsubManagementServiceClient()
        self.data_product_management = DataProductManagementServiceClient()
        self.resource_registry       = self.container.resource_registry
        self.data_retriever          = DataRetrieverServiceClient()

        pdicts, _ = self.resource_registry.find_resources(restype='ParameterDictionary', id_only=False)
        self.dp_ids = []
        for pdict in pdicts:
            stream_def_id = self.pubsub_management.create_stream_definition(pdict.name, parameter_dictionary_id=pdict._id)
            dp_id = self.make_dp(stream_def_id)
            if dp_id: self.dp_ids.append(dp_id)

    def make_dp(self, stream_def_id):
        tdom, sdom = time_series_domain()
        tdom = tdom.dump()
        sdom = sdom.dump()
        stream_def = self.resource_registry.read(stream_def_id)
        dp_obj = DataProduct(
                name=stream_def.name,
                description=stream_def.name,
                processing_level_code='Parsed_Canonical',
                temporal_domain = tdom,
                spatial_domain = sdom)


        data_product_id = self.data_product_management.create_data_product(dp_obj, stream_definition_id=stream_def_id)
        self.data_product_management.activate_data_product_persistence(data_product_id)
        return data_product_id

    def fill_values(self, ptype, size):
        if isinstance(ptype, ArrayType):
            return ['blah'] * size
        elif isinstance(ptype, QuantityType):
            return np.sin(np.arange(size, dtype=ptype.value_encoding) * 2 * np.pi / 3)
        elif isinstance(ptype, RecordType):
            return [{'record': 'ok'}] * size
        elif isinstance(ptype, ConstantRangeType):
            return (1,1000)
        elif isinstance(ptype, ConstantType):
            return np.dtype(ptype.value_encoding).type(1)
        elif isinstance(ptype, CategoryType):
            return ptype.categories.keys()[0]
        else:
            return


    def wait_until_we_have_enough_granules(self, dataset_id='',data_size=40):
        '''
        Loops until there is a sufficient amount of data in the dataset
        '''
        done = False
        with gevent.Timeout(40):
            while not done:
                granule = self.data_retriever.retrieve_last_data_points(dataset_id, 1)
                rdt     = RecordDictionaryTool.load_from_granule(granule)
                extents = self.dataset_management.dataset_extents(dataset_id, rdt._pdict.temporal_parameter_name)[0]
                if rdt[rdt._pdict.temporal_parameter_name] and rdt[rdt._pdict.temporal_parameter_name][0] != rdt._pdict.get_context(rdt._pdict.temporal_parameter_name).fill_value and extents >= data_size:
                    done = True
                else:
                    gevent.sleep(0.2)

    def write_to_data_product(self,data_product_id):

        dataset_ids, _ = self.resource_registry.find_objects(data_product_id, 'hasDataset', id_only=True)
        dataset_id = dataset_ids.pop()

        stream_ids , _ = self.resource_registry.find_objects(data_product_id, 'hasStream', id_only=True)
        stream_id = stream_ids.pop()
        stream_def_ids, _ = self.resource_registry.find_objects(stream_id, 'hasStreamDefinition', id_only=True)
        stream_def_id = stream_def_ids.pop()

        route = self.pubsub_management.read_stream_route(stream_id)

        rdt = RecordDictionaryTool(stream_definition_id=stream_def_id)

        time_param = rdt._pdict.temporal_parameter_name
        if time_param is None:
            print '%s has no temporal parameter' % self.resource_registry.read(data_product_id).name 
            return
        rdt[time_param] = np.arange(40)


        for field in rdt.fields:
            if field == rdt._pdict.temporal_parameter_name:
                continue
            rdt[field] = self.fill_values(rdt._pdict.get_context(field).param_type,40)

        publisher = StandaloneStreamPublisher(stream_id, route)
        publisher.publish(rdt.to_granule())

        self.wait_until_we_have_enough_granules(dataset_id,40)


        granule = self.data_retriever.retrieve(dataset_id)
        rdt_out = RecordDictionaryTool.load_from_granule(granule)

        bad = []

        for field in rdt.fields:
            if not np.array_equal(rdt[field], rdt_out[field]):
                print '%s' % field
                print '%s != %s' % (rdt[field], rdt_out[field])
                bad.append(field)

        return bad

        
    def test_data_products(self):
        bad_data_products = {}
        for dp_id in self.dp_ids:
            try:
                bad_fields = self.write_to_data_product(dp_id)
                if bad_fields:
                    bad_data_products[dp_id] = "Couldn't write and retrieve %s." % bad_fields
            except:
                import traceback
                bad_data_products[dp_id] = traceback.format_exc()


        for dp_id, tb in bad_data_products.iteritems():
            print '----------'
            print 'Problem with %s' % self.resource_registry.read(dp_id).name
            print tb
            print '----------'


        if bad_data_products:
            raise AssertionError('There are bad parameter dictionaries.')
<|MERGE_RESOLUTION|>--- conflicted
+++ resolved
@@ -179,11 +179,7 @@
         context = self.get_context(ptype, encoding, fill_value)
         paramval = self.get_pval(context)
 
-<<<<<<< HEAD
-        self.assertEquals(context.param_type.inner_encoding, 'int32')
-=======
         self.assertEquals(context.param_type.inner_encoding, np.dtype('int32').str)
->>>>>>> edaace26
 
 
         #TODO: Fill value not supported
