--- conflicted
+++ resolved
@@ -24,12 +24,7 @@
 
 from coverage_model.parameter import ParameterContext
 from coverage_model.parameter_types import ArrayType, RecordType
-<<<<<<< HEAD
-from coverage_model import ParameterFunctionType, NumexprFunction, QuantityType, SparseConstantType, ConstantType, ViewCoverage, ComplexCoverage
-=======
-from coverage_model import ParameterFunctionType, NumexprFunction, QuantityType, SparseConstantType, ConstantType
-from coverage_model.coverage import SimplexCoverage, ViewCoverage
->>>>>>> edeed575
+from coverage_model import ParameterFunctionType, NumexprFunction, QuantityType, SparseConstantType, ConstantType, ViewCoverage, ComplexCoverage, SimplexCoverage
 
 from interface.services.cei.iprocess_dispatcher_service import ProcessDispatcherServiceClient
 from interface.services.coi.iresource_registry_service import ResourceRegistryServiceClient
@@ -888,7 +883,15 @@
 
         sub.stop()
 
-<<<<<<< HEAD
+    def test_coverage_types(self):
+        # Make a simple dataset and start ingestion, pretty standard stuff.
+        ctd_stream_id, route, stream_def_id, dataset_id = self.make_simple_dataset()
+        cov = DatasetManagementService._get_coverage(dataset_id=dataset_id)
+        self.assertIsInstance(cov, ViewCoverage)
+
+        cov = DatasetManagementService._get_simplex_coverage(dataset_id=dataset_id)
+        self.assertIsInstance(cov, SimplexCoverage)
+
 class DatasetMonitor(object):
     def __init__(self, dataset_id):
         self.dataset_id = dataset_id
@@ -902,15 +905,3 @@
 
     def stop(self):
         self.es.stop()
-
-
-=======
-    def test_coverage_types(self):
-        # Make a simple dataset and start ingestion, pretty standard stuff.
-        ctd_stream_id, route, stream_def_id, dataset_id = self.make_simple_dataset()
-        cov = DatasetManagementService._get_coverage(dataset_id=dataset_id)
-        self.assertIsInstance(cov, ViewCoverage)
-
-        cov = DatasetManagementService._get_simplex_coverage(dataset_id=dataset_id)
-        self.assertIsInstance(cov, SimplexCoverage)
->>>>>>> edeed575
