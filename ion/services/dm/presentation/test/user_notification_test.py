--- conflicted
+++ resolved
@@ -65,11 +65,7 @@
         self.user_notification.event_processor = EmailEventProcessor('an_smtp_client')
 
 
-<<<<<<< HEAD
-#    @unittest.skip('Bad test - figure out how to patch out the greenlet start...')
-=======
     #    @unittest.skip('Bad test - figure out how to patch out the greenlet start...')
->>>>>>> ce0945d8
     def test_create_notification(self):
         '''
         Test creating a notification
@@ -239,11 +235,7 @@
 
         self._start_container()
         self.addCleanup(UserNotificationIntTest.es_cleanup)
-<<<<<<< HEAD
         self.container.start_rel_from_url('res/deploy/r2deploy.yml', config)
-=======
-        self.container.start_rel_from_url('res/deploy/r2dm.yml', config)
->>>>>>> ce0945d8
 
         self.unsc = UserNotificationServiceClient()
         self.rrc = ResourceRegistryServiceClient()
@@ -302,13 +294,8 @@
             queue.put(message)
 
         reload_event_subscriber = EventSubscriber(origin="UserNotificationService",
-<<<<<<< HEAD
-                                                    event_type="ReloadUserInfoEvent",
-                                                    callback=reload_event_received)
-=======
             event_type="ReloadUserInfoEvent",
             callback=reload_event_received)
->>>>>>> ce0945d8
         reload_event_subscriber.start()
 
         #--------------------------------------------------------------------------------------
@@ -316,16 +303,6 @@
         #--------------------------------------------------------------------------------------
 
         notification_request_1 = NotificationRequest(   name= 'notification_1',
-<<<<<<< HEAD
-                                                        origin="instrument_1",
-                                                        origin_type="type_1",
-                                                        event_type='ResourceLifecycleEvent')
-
-        notification_request_2 = NotificationRequest(   name='notification_2',
-                                                        origin="instrument_2",
-                                                        origin_type="type_2",
-                                                        event_type='DetectionEvent')
-=======
             origin="instrument_1",
             origin_type="type_1",
             event_type='ResourceLifecycleEvent')
@@ -334,7 +311,6 @@
             origin="instrument_2",
             origin_type="type_2",
             event_type='DetectionEvent')
->>>>>>> ce0945d8
 
         #--------------------------------------------------------------------------------------
         # Create a user and get the user_id
@@ -423,18 +399,6 @@
         #--------------------------------------------------------------------------------------
 
         notification_request_1 = NotificationRequest(   name = 'notification_1',
-<<<<<<< HEAD
-                                                        origin="instrument_1",
-                                                        origin_type="type_1",
-                                                        event_type='ResourceLifecycleEvent',
-                                                        event_subtype = 'subtype_1')
-
-        notification_request_2 = NotificationRequest(   name = 'notification_2',
-                                                        origin="instrument_2",
-                                                        origin_type="type_2",
-                                                        event_type='DetectionEvent',
-                                                        event_subtype = 'subtype_2')
-=======
             origin="instrument_1",
             origin_type="type_1",
             event_type='ResourceLifecycleEvent',
@@ -445,7 +409,6 @@
             origin_type="type_2",
             event_type='DetectionEvent',
             event_subtype = 'subtype_2')
->>>>>>> ce0945d8
 
 
         #--------------------------------------------------------------------------------------
@@ -616,18 +579,6 @@
         #--------------------------------------------------------------------------------------
 
         notification_request_1 = NotificationRequest(   name = "notification_1",
-<<<<<<< HEAD
-                                                        origin="instrument_1",
-                                                        origin_type="type_1",
-                                                        event_type='ResourceLifecycleEvent',
-                                                        event_subtype = 'subtype_1')
-
-        notification_request_2 = NotificationRequest(   name = "notification_2",
-                                                        origin="instrument_2",
-                                                        origin_type="type_2",
-                                                        event_type='DetectionEvent',
-                                                        event_subtype = 'subtype_2')
-=======
             origin="instrument_1",
             origin_type="type_1",
             event_type='ResourceLifecycleEvent',
@@ -638,7 +589,6 @@
             origin_type="type_2",
             event_type='DetectionEvent',
             event_subtype = 'subtype_2')
->>>>>>> ce0945d8
 
 
         #--------------------------------------------------------------------------------------
@@ -775,22 +725,6 @@
         #--------------------------------------------------------------------------------------
 
         notification_request_1 = NotificationRequest(   name = "notification_1",
-<<<<<<< HEAD
-                                                        origin="instrument_1",
-                                                        origin_type="type_1",
-                                                        event_type='ResourceLifecycleEvent')
-
-        notification_request_2 = NotificationRequest(   name = "notification_2",
-                                                        origin="instrument_2",
-                                                        origin_type="type_2",
-                                                        event_type='DetectionEvent')
-
-
-        notification_request_3 = NotificationRequest(   name = "notification_3",
-                                                        origin="instrument_3",
-                                                        origin_type="type_3",
-                                                        event_type='ResourceLifecycleEvent')
-=======
             origin="instrument_1",
             origin_type="type_1",
             event_type='ResourceLifecycleEvent')
@@ -805,7 +739,6 @@
             origin="instrument_3",
             origin_type="type_3",
             event_type='ResourceLifecycleEvent')
->>>>>>> ce0945d8
 
 
 
@@ -911,16 +844,6 @@
         #--------------------------------------------------------------------------------------
 
         notification_request_1 = NotificationRequest(   name = "notification_1",
-<<<<<<< HEAD
-                                                        origin="instrument_1",
-                                                        origin_type="type_1",
-                                                        event_type='ResourceLifecycleEvent')
-
-        notification_request_2 = NotificationRequest(   name = "notification_2",
-                                                        origin="instrument_2",
-                                                        origin_type="type_2",
-                                                        event_type='DetectionEvent')
-=======
             origin="instrument_1",
             origin_type="type_1",
             event_type='ResourceLifecycleEvent')
@@ -929,7 +852,6 @@
             origin="instrument_2",
             origin_type="type_2",
             event_type='DetectionEvent')
->>>>>>> ce0945d8
 
 
         #--------------------------------------------------------------------------------------
@@ -948,16 +870,6 @@
         event_publisher = EventPublisher()
 
         event_publisher.publish_event(  ts_created= 5,
-<<<<<<< HEAD
-                                        event_type = "ResourceLifecycleEvent",
-                                        origin="instrument_1",
-                                        origin_type="type_1")
-
-        event_publisher.publish_event(  ts_created= 10,
-                                        event_type = "DetectionEvent",
-                                        origin="instrument_2",
-                                        origin_type="type_2")
-=======
             event_type = "ResourceLifecycleEvent",
             origin="instrument_1",
             origin_type="type_1")
@@ -966,7 +878,6 @@
             event_type = "DetectionEvent",
             origin="instrument_2",
             origin_type="type_2")
->>>>>>> ce0945d8
 
         #--------------------------------------------------------------------------------------
         # Check that the workers processed the events
@@ -1027,16 +938,6 @@
         #--------------------------------------------------------------------------------------
 
         notification_request_1 = NotificationRequest(   name = "notification_1",
-<<<<<<< HEAD
-                                                        origin="instrument_1",
-                                                        origin_type="type_1",
-                                                        event_type='ResourceLifecycleEvent')
-
-        notification_request_2 = NotificationRequest(   name = "notification_2",
-                                                        origin="instrument_2",
-                                                        origin_type="type_2",
-                                                        event_type='DetectionEvent')
-=======
             origin="instrument_1",
             origin_type="type_1",
             event_type='ResourceLifecycleEvent')
@@ -1045,7 +946,6 @@
             origin="instrument_2",
             origin_type="type_2",
             event_type='DetectionEvent')
->>>>>>> ce0945d8
 
 
         #--------------------------------------------------------------------------------------
@@ -1089,16 +989,6 @@
         #--------------------------------------------------------------------------------------
 
         notification_request_1 = NotificationRequest(   name = "notification_1",
-<<<<<<< HEAD
-                                                        origin="instrument_1",
-                                                        origin_type="type_1",
-                                                        event_type='ResourceLifecycleEvent')
-
-        notification_request_2 = NotificationRequest(   name = "notification_2",
-                                                        origin="instrument_2",
-                                                        origin_type="type_2",
-                                                        event_type='DetectionEvent')
-=======
             origin="instrument_1",
             origin_type="type_1",
             event_type='ResourceLifecycleEvent')
@@ -1107,7 +997,6 @@
             origin="instrument_2",
             origin_type="type_2",
             event_type='DetectionEvent')
->>>>>>> ce0945d8
 
         notification_id1 =  self.unsc.create_notification(notification=notification_request_1, user_id=user_id)
         notification_id2 =  self.unsc.create_notification(notification=notification_request_2, user_id=user_id)
@@ -1149,15 +1038,9 @@
         #--------------------------------------------------------------------------------------
 
         notification_request_1 = NotificationRequest(   name = "notification_1",
-<<<<<<< HEAD
-                                                        origin="instrument_1",
-                                                        origin_type="type_1",
-                                                        event_type='ResourceLifecycleEvent')
-=======
             origin="instrument_1",
             origin_type="type_1",
             event_type='ResourceLifecycleEvent')
->>>>>>> ce0945d8
 
         notification_id =  self.unsc.create_notification(notification=notification_request_1, user_id=user_id)
 
@@ -1227,15 +1110,9 @@
 
         # Create an event object
         event = ResourceEvent(  origin= "origin_1",
-<<<<<<< HEAD
-                                origin_type='origin_type_1',
-                                sub_type= 'sub_type_1',
-                                ts_created = 2)
-=======
             origin_type='origin_type_1',
             sub_type= 'sub_type_1',
             ts_created = 2)
->>>>>>> ce0945d8
 
         # Set up a subscriber to listen for that event
 
