--- conflicted
+++ resolved
@@ -531,10 +531,12 @@
 
         # validation
         prods, _ = self.RR.find_objects(site_id, PRED.hasOutputProduct, RT.DataProduct)
-        assert not prods, "%s '%s' already has an ouptut data products" % (sitetype, site_id)
+        if 0 < len(prods):
+            raise BadRequest("%s '%s' already has an ouptut data product" % (sitetype, site_id))
 
         sites, _ = self.RR.find_subjects(sitetype, PRED.hasOutputProduct, data_product_id)
-        assert not sites, "DataProduct '%s' is already an output product of a %s" % (data_product_id, sitetype)
+        if 0 < len(sites):
+            raise BadRequest("DataProduct '%s' is already an output product of a %s" % (data_product_id, sitetype))
 
         #todo: re-use existing defintion?  how?
 #        log.info("Creating data process definition")
@@ -967,17 +969,10 @@
         if not ss in ds:
             raise BadRequest("Data product(s) of site does not have any matching streamdef for data product of device")
 
-<<<<<<< HEAD
         data_process_id = process_ids[0]
         log.info("Changing subscription: %s", data_process_id)
         log.info('ds of ss: %s', ds[ss])
         self.PRMS.update_data_process_inputs(data_process_id, [ds[ss]])
-=======
-        if process_ids:
-            data_process_id = process_ids[0]
-            log.info("Changing subscription")
-            self.PRMS.update_data_process_inputs(data_process_id, [ds[ss]])
->>>>>>> f2aad5ac
 
 
 
