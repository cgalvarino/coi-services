--- conflicted
+++ resolved
@@ -697,43 +697,18 @@
         return site_resources, site_children
 
 
-    def get_sites_devices_status(self, parent_resource_ids=None, include_sites = False, include_devices=False, include_status=False):
+    def get_sites_devices_status(self, parent_resource_ids=None, include_sites=False, include_devices=False, include_status=False):
         if not parent_resource_ids:
             raise BadRequest("Must provide a parent parent_resource_id")
 
         result_dict = {}
 
+        RR2 = EnhancedResourceRegistryClient(self.RR)
+        outil = ObservatoryUtil(self, enhanced_rr=RR2)
+
         #loop thru all the provided site ids and create the result structure
         for parent_resource_id in parent_resource_ids:
 
-<<<<<<< HEAD
-        RR2 = EnhancedResourceRegistryClient(self.RR)
-        outil = ObservatoryUtil(self, enhanced_rr=RR2)
-
-        result_dict = {}
-
-        site_resources, site_children = outil.get_child_sites(site_id, org_id, include_parents=True, id_only=False)
-        result_dict["site_resources"] = site_resources
-        result_dict["site_children"] = site_children
-
-        all_device_statuses = {}
-        if include_devices or include_status:
-            RR2.cache_predicate(PRED.hasSite)
-            RR2.cache_predicate(PRED.hasDevice)
-            all_device_statuses = self._get_master_status_table(RR2, site_children.keys())
-
-        if include_status:
-            #add code to grab the master status table to pass in to the get_status_roll_ups calc
-            log.debug('get_sites_devices_status site master_status_table:   %s ', all_device_statuses)
-            result_dict["site_status"] = all_device_statuses
-
-            #create the aggreagate_status for each device and site
-            log.debug("calculate site aggregate status")
-            site_status = self._get_site_rollup_list(RR2, all_device_statuses, [s for s in site_children.keys()])
-            site_status_dict = dict(zip(site_children.keys(), site_status))
-            log.debug('get_sites_devices_status  site_status_dict:   %s ', site_status_dict)
-            result_dict["site_aggregate_status"] = site_status_dict
-=======
             parent_resource = self.RR.read(parent_resource_id)
 
             org_id, site_id = None, None
@@ -744,19 +719,16 @@
 
             site_result_dict = {}
 
-            site_resources, site_children = self.outil.get_child_sites(site_id, org_id, include_parents=True, id_only=False)
-
+            site_resources, site_children = outil.get_child_sites(site_id, org_id, include_parents=True, id_only=False)
             if include_sites:
                 site_result_dict["site_resources"] = site_resources
                 site_result_dict["site_children"] = site_children
 
-
             all_device_statuses = {}
             if include_devices or include_status:
-                RR2 = EnhancedResourceRegistryClient(self.RR)
                 RR2.cache_predicate(PRED.hasSite)
                 RR2.cache_predicate(PRED.hasDevice)
-                all_device_statuses = self._get_master_status_table( RR2, site_children.keys())
+                all_device_statuses = self._get_master_status_table(RR2, site_children.keys())
 
             if include_status:
                 #add code to grab the master status table to pass in to the get_status_roll_ups calc
@@ -764,7 +736,6 @@
                 site_result_dict["site_status"] = all_device_statuses
 
                 #create the aggreagate_status for each device and site
->>>>>>> 0f1ffab4
 
                 log.debug("calculate site aggregate status")
                 site_status = self._get_site_rollup_list(RR2, all_device_statuses, [s for s in site_children.keys()])
@@ -772,8 +743,6 @@
                 log.debug('get_sites_devices_status  site_status_dict:   %s ', site_status_dict)
                 site_result_dict["site_aggregate_status"] = site_status_dict
 
-<<<<<<< HEAD
-=======
             if include_devices:
                 log.debug("calculate device aggregate status")
                 inst_status = [self.agent_status_builder._crush_status_dict(all_device_statuses.get(k, {}))
@@ -784,7 +753,6 @@
 
             result_dict[parent_resource_id] = site_result_dict
 
->>>>>>> 0f1ffab4
         return result_dict
 
     def find_site_data_products(self, parent_resource_id='', include_sites=False, include_devices=False,
