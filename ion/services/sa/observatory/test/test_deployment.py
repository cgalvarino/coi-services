--- conflicted
+++ resolved
@@ -131,25 +131,13 @@
                                         description='test instrument site')
         instrument_site_id = self.omsclient.create_instrument_site(instrument_site_obj, site_id)
 
-<<<<<<< HEAD
-        #assign data products appropriately
-        #set up stream (this would be preload)
         ctd_stream_def_id = self.psmsclient.create_stream_definition(name='SBE37_CDM')
-=======
-        #-------------------------------------------------------------------------------------
-        # Set up input and output streams (this would be preload)
-        #-------------------------------------------------------------------------------------
-        ctd_stream_def = SBE37_CDM_stream_definition()
-        in_ctd_stream_def_id = self.psmsclient.create_stream_definition(container=ctd_stream_def)
-        out_ctd_stream_def_id = self.psmsclient.create_stream_definition(container=ctd_stream_def)
 
 
 
         #----------------------------------------------------------------------------------------------------
         # Using CoverageCraft to create spatial and temporal domain for tests and finally a data product
         #----------------------------------------------------------------------------------------------------
->>>>>>> f2aad5ac
-
         craft = CoverageCraft
         sdom, tdom = craft.create_domains()
         sdom = sdom.dump()
@@ -157,19 +145,13 @@
         parameter_dictionary = craft.create_parameters()
         parameter_dictionary = parameter_dictionary.dump()
 
-<<<<<<< HEAD
         dp_obj = IonObject(RT.DataProduct,
             name='Log Data Product',
             description='some new dp',
-=======
-        out_dp_obj = IonObject(RT.DataProduct,
-            name='Output Data Product',
-            description='Output Data Product',
->>>>>>> f2aad5ac
             temporal_domain = tdom,
             spatial_domain = sdom)
 
-        out_log_data_product_id = self.dmpsclient.create_data_product(out_dp_obj, out_ctd_stream_def_id, parameter_dictionary)
+        out_log_data_product_id = self.dmpsclient.create_data_product(dp_obj, ctd_stream_def_id, parameter_dictionary)
 
         #----------------------------------------------------------------------------------------------------
         # Start the transform (a logical transform) that acts as an instrument site
@@ -196,7 +178,7 @@
             temporal_domain = tdom,
             spatial_domain = sdom)
 
-        inst_data_product_id = self.dmpsclient.create_data_product(dp_obj, out_ctd_stream_def_id, parameter_dictionary)
+        inst_data_product_id = self.dmpsclient.create_data_product(dp_obj, ctd_stream_def_id, parameter_dictionary)
 
         #assign data products appropriately
         self.damsclient.assign_data_product(input_resource_id=instrument_device_id,
