--- conflicted
+++ resolved
@@ -760,9 +760,6 @@
         self.addCleanup(self.data_process_management.delete_transform_function, tf_id)
         return tf_id
 
-<<<<<<< HEAD
-
-=======
     @attr('LOCOINT')
     @unittest.skipIf(os.getenv('CEI_LAUNCH_TEST', False), 'Skip test while in CEI LAUNCH mode')
     def test_data_process_lookup_values(self):
@@ -770,11 +767,14 @@
         instrument_data_product_id = self.ctd_instrument_data_product()
         offset_data_product_id = self.make_data_product('lookup_value_test', 'lookup_values')
         
-        data_process_id = self.data_process_management.create_data_process2(in_data_product_ids=[instrument_data_product_id], out_data_product_ids=[offset_data_product_id], configuration={'process':{'lookup_docs':['calibrated_ctd']}})
-        self.addCleanup(self.data_process_management.delete_data_process2, data_process_id)
-
-        self.data_process_management.activate_data_process2(data_process_id)
-        self.addCleanup(self.data_process_management.deactivate_data_process2, data_process_id)
+        data_process_id = self.data_process_management.create_data_process(in_data_product_ids=[instrument_data_product_id],
+            out_data_product_ids=[offset_data_product_id],
+            configuration={'process':{'lookup_docs':['calibrated_ctd']}})
+
+        self.addCleanup(self.data_process_management.delete_data_process, data_process_id)
+
+        self.data_process_management.activate_data_process(data_process_id)
+        self.addCleanup(self.data_process_management.deactivate_data_process, data_process_id)
 
         stored_value_manager = StoredValueManager(self.container)
         lookup_table = {
@@ -793,8 +793,7 @@
         self.publish_to_plain_data_product(instrument_data_product_id)
 
         self.assertTrue(validated.wait(10))
->>>>>>> bb837849
-   
+
     @attr('LOCOINT')
     @unittest.skipIf(os.getenv('CEI_LAUNCH_TEST', False), 'Skip test while in CEI LAUNCH mode')
     def test_data_process_prime(self):
