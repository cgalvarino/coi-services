--- conflicted
+++ resolved
@@ -31,20 +31,14 @@
 from pyon.agent.agent import ResourceAgentClient
 from pyon.agent.agent import ResourceAgentEvent
 
-from pyon.core.exception import BadRequest
 
 from ion.services.dm.utility.granule_utils import RecordDictionaryTool
-from ion.services.dm.utility.granule_utils import time_series_domain
 from interface.objects import Granule
 
 from nose.plugins.attrib import attr
 
 import gevent
 
-<<<<<<< HEAD
-
-=======
->>>>>>> 187b3b45
 class FakeProcess(LocalContextMixin):
     """
     A fake process used because the test case is not an ion process.
@@ -170,18 +164,6 @@
                                                                                instAgent_id,
                                                                                instDevice_id)
 
-<<<<<<< HEAD
-
-        # Construct temporal and spatial Coordinate Reference System objects
-#        tcrs = CRS([AxisTypeEnum.TIME])
-#        scrs = CRS([AxisTypeEnum.LON, AxisTypeEnum.LAT])
-#
-#        # Construct temporal and spatial Domain objects
-#        tdom = GridDomain(GridShape('temporal', [0]), tcrs, MutabilityEnum.EXTENSIBLE) # 1d (timeline)
-#        sdom = GridDomain(GridShape('spatial', [0]), scrs, MutabilityEnum.IMMUTABLE) # 1d spatial topology (station/trajectory)
-
-=======
->>>>>>> 187b3b45
         tdom, sdom = time_series_domain()
         sdom = sdom.dump()
         tdom = tdom.dump()
