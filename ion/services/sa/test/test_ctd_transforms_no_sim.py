--- conflicted
+++ resolved
@@ -372,7 +372,6 @@
         # L0 Conductivity - Temperature - Pressure: Output Data Products
         #-------------------------------
 
-<<<<<<< HEAD
         outgoing_stream_l0_conductivity_id = self.pubsubclient.create_stream_definition(name='L0_Conductivity')
         self.dataprocessclient.assign_stream_definition_to_data_process_definition(outgoing_stream_l0_conductivity_id, ctd_L0_all_dprocdef_id )
 
@@ -381,25 +380,6 @@
         
         outgoing_stream_l0_temperature_id = self.pubsubclient.create_stream_definition(name='L0_Temperature')
         self.dataprocessclient.assign_stream_definition_to_data_process_definition(outgoing_stream_l0_temperature_id, ctd_L0_all_dprocdef_id )
-=======
-        outgoing_stream_l0_conductivity = L0_conductivity_stream_definition()
-        outgoing_stream_l0_conductivity_id = self.pubsubclient.create_stream_definition(container=outgoing_stream_l0_conductivity,
-                                                                                        name='L0_Conductivity')
-        self.dataprocessclient.assign_stream_definition_to_data_process_definition(outgoing_stream_l0_conductivity_id,
-                                                                                   ctd_L0_all_dprocdef_id )
-
-        outgoing_stream_l0_pressure = L0_pressure_stream_definition()
-        outgoing_stream_l0_pressure_id = self.pubsubclient.create_stream_definition(container=outgoing_stream_l0_pressure,
-                                                                                    name='L0_Pressure')
-        self.dataprocessclient.assign_stream_definition_to_data_process_definition(outgoing_stream_l0_pressure_id,
-                                                                                   ctd_L0_all_dprocdef_id )
-
-        outgoing_stream_l0_temperature = L0_temperature_stream_definition()
-        outgoing_stream_l0_temperature_id = self.pubsubclient.create_stream_definition(container=outgoing_stream_l0_temperature,
-                                                                                       name='L0_Temperature')
-        self.dataprocessclient.assign_stream_definition_to_data_process_definition(outgoing_stream_l0_temperature_id,
-                                                                                   ctd_L0_all_dprocdef_id )
->>>>>>> 013feab1
 
 
         self.output_products={}
@@ -451,7 +431,6 @@
         # L1 Conductivity - Temperature - Pressure: Output Data Products
         #-------------------------------
 
-<<<<<<< HEAD
         outgoing_stream_l1_conductivity_id = self.pubsubclient.create_stream_definition(name='L1_conductivity')
         self.dataprocessclient.assign_stream_definition_to_data_process_definition(outgoing_stream_l1_conductivity_id, ctd_L1_conductivity_dprocdef_id )
 
@@ -460,25 +439,6 @@
 
         outgoing_stream_l1_temperature_id = self.pubsubclient.create_stream_definition(name='L1_Temperature')
         self.dataprocessclient.assign_stream_definition_to_data_process_definition(outgoing_stream_l1_temperature_id, ctd_L1_temperature_dprocdef_id )
-=======
-        outgoing_stream_l1_conductivity = L1_conductivity_stream_definition()
-        outgoing_stream_l1_conductivity_id = self.pubsubclient.create_stream_definition(container=outgoing_stream_l1_conductivity,
-                                                                                        name='L1_conductivity')
-        self.dataprocessclient.assign_stream_definition_to_data_process_definition(outgoing_stream_l1_conductivity_id,
-                                                                                   ctd_L1_conductivity_dprocdef_id )
-
-        outgoing_stream_l1_pressure = L1_pressure_stream_definition()
-        outgoing_stream_l1_pressure_id = self.pubsubclient.create_stream_definition(container=outgoing_stream_l1_pressure,
-                                                                                    name='L1_Pressure')
-        self.dataprocessclient.assign_stream_definition_to_data_process_definition(outgoing_stream_l1_pressure_id,
-                                                                                   ctd_L1_pressure_dprocdef_id )
-
-        outgoing_stream_l1_temperature = L1_temperature_stream_definition()
-        outgoing_stream_l1_temperature_id = self.pubsubclient.create_stream_definition(container=outgoing_stream_l1_temperature,
-                                                                                       name='L1_Temperature')
-        self.dataprocessclient.assign_stream_definition_to_data_process_definition(outgoing_stream_l1_temperature_id,
-                                                                                   ctd_L1_temperature_dprocdef_id )
->>>>>>> 013feab1
 
         log.debug("test_createTransformsThenActivateInstrument: create output data product L1 conductivity")
 
@@ -540,25 +500,11 @@
         # L2 Salinity - Density: Output Data Products
         #-------------------------------
 
-<<<<<<< HEAD
         outgoing_stream_l2_salinity_id = self.pubsubclient.create_stream_definition(name='L2_salinity')
         self.dataprocessclient.assign_stream_definition_to_data_process_definition(outgoing_stream_l2_salinity_id, ctd_L2_salinity_dprocdef_id )
 
         outgoing_stream_l2_density_id = self.pubsubclient.create_stream_definition(name='L2_Density')
         self.dataprocessclient.assign_stream_definition_to_data_process_definition(outgoing_stream_l2_density_id, ctd_L2_density_dprocdef_id )
-=======
-        outgoing_stream_l2_salinity = L2_practical_salinity_stream_definition()
-        outgoing_stream_l2_salinity_id = self.pubsubclient.create_stream_definition(container=outgoing_stream_l2_salinity,
-                                                                                    name='L2_salinity')
-        self.dataprocessclient.assign_stream_definition_to_data_process_definition(outgoing_stream_l2_salinity_id,
-                                                                                   ctd_L2_salinity_dprocdef_id )
-
-        outgoing_stream_l2_density = L2_density_stream_definition()
-        outgoing_stream_l2_density_id = self.pubsubclient.create_stream_definition(container=outgoing_stream_l2_density,
-                                                                                   name='L2_Density')
-        self.dataprocessclient.assign_stream_definition_to_data_process_definition(outgoing_stream_l2_density_id,
-                                                                                   ctd_L2_density_dprocdef_id )
->>>>>>> 013feab1
 
         log.debug("test_createTransformsThenActivateInstrument: create output data product L2 Salinity")
 
