--- conflicted
+++ resolved
@@ -271,11 +271,8 @@
 
 
         tdom, sdom = time_series_domain()
-<<<<<<< HEAD
-=======
         sdom = sdom.dump()
         tdom = tdom.dump()
->>>>>>> 187b3b45
 
         #-------------------------------
         # Create CTD Parsed as the Year 1 data product and attach to instrument
