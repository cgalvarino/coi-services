--- conflicted
+++ resolved
@@ -53,13 +53,9 @@
     process_type = ''
 
 
-<<<<<<< HEAD
 @attr('INT', group='HARDWARE')
-@unittest.skip('requires SBE37 simulator which is not working in buildbot env, run locally only')
-=======
-@attr('INT', group='mmm')
-@unittest.skip('not working')
->>>>>>> 42f3fa09
+@unittest.skip('requires SBE37 simulator which is not working in buildbot env, run locally only')\
+
 class TestActivateInstrumentIntegration(IonIntegrationTestCase):
 
     def setUp(self):
